""" @DataSetResults
Class to handle the HDF5 result files for a full data set.
 """
import time
from datetime import timedelta
from ..base import Error as Err
import matplotlib.pyplot as plt
from matplotlib.animation import FuncAnimation
import numpy as np
import h5py
from datetime import timedelta

#import numpy.ma as ma
from sklearn.mixture import GaussianMixture
from smm import SMM
from cached_property import cached_property
from ..classes.core.myObject import myObject
from ..classes.core import StatArray
from ..base import fileIO
from ..base.MPI import loadBalance1D_shrinkingArrays

from ..classes.statistics.Histogram1D import Histogram1D
from ..classes.statistics.Hitmap2D import Hitmap2D
from ..classes.statistics.mixPearson import mixPearson
from ..classes.pointcloud.PointCloud3D import PointCloud3D
from ..classes.mesh.RectilinearMesh3D import RectilinearMesh3D
from ..classes.model.Model import Model
# from ..base import interpolation as interpolation
from .inference import initialize
from .Inference1D import Inference1D
from .Inference2D import Inference2D


from ..classes.data.dataset.Data import Data
from ..classes.data.datapoint.DataPoint import DataPoint

#from ..classes.statistics.Distribution import Distribution
from ..base.HDF import hdfRead
from ..base import plotting as cP
from ..base import utilities as cF
from os.path import join
from scipy.spatial import Delaunay
# from scipy.interpolate import CloughTocher2DInterpolator
# from scipy.interpolate.interpnd import _ndim_coords_from_arrays

from os import listdir
import progressbar

class Inference3D(myObject):
    """ Class to define results from Inv_MCMC for a full data set """

    def __init__(self, directory, system_file_path, files=None, world=None, mode='r+'):
        """ Initialize the 3D inference
        directory = directory containing folders for each line of data results
        """
        self.directory = directory
        self._h5files = None
        self._nPoints = None
        self.cumNpoints = None
        self.bounds = None

        if files is None:
            self._h5files = self._get_h5Files_from_directory(directory)
        else:
            self._h5files = self._get_h5Files_from_list(directory, files)

        self._lines = []
        self._lineNumbers = np.empty(self.nLines)
        for i in range(self.nLines):
            fName = self.h5files[i]

            LR = Inference2D(fName, system_file_path=system_file_path, mode=mode, world=world)
            self._lines.append(LR)
            self._lineNumbers[i] = LR.line

        self.world = world

        self._mesh3d = None
        self.kdtree = None
        self.doi = None
        self.doi2D = None
        self._mean3D = None
        self.best3D = None
        self._facies = None
        self.system_file_path = system_file_path


    @property
    def world(self):
        return self._world

    @world.setter
    def world(self, communicator):

        if communicator is None:
            self._world = None
            return
        assert communicator.size > 1, TypeError("communicator must be mpi4py.MPI.COMM_WORLD")

        self._world = communicator

        # Set some starts and chunks for points and lines.
        self._point_starts, self._point_chunks = loadBalance1D_shrinkingArrays(self.nPoints, self.world.size)

        # Potentially create a team that operates over lines.
        self._line_starts, self._line_chunks = loadBalance1D_shrinkingArrays(self.nLines, self.world.size)


    @property
    def parallel_access(self):
        return not self.world is None

    @property
    def point_chunks(self):
        assert self.parallel_access, Exception("Parallel access not enabled.  Pass an MPI communicator when instantiating Inference3D.")
        return self._point_chunks

    @property
    def point_ends(self):
        assert self.parallel_access, Exception("Parallel access not enabled.  Pass an MPI communicator when instantiating Inference3D.")
        return self.point_starts + self.point_chunks

    @property
    def point_starts(self):
        assert self.parallel_access, Exception("Parallel access not enabled.  Pass an MPI communicator when instantiating Inference3D.")
        return self._point_starts

    @property
    def line_chunks(self):
        assert self.parallel_access, Exception("Parallel access not enabled.  Pass an MPI communicator when instantiating Inference3D.")
        return self._line_chunks

    @property
    def line_ends(self):
        assert self.parallel_access, Exception("Parallel access not enabled.  Pass an MPI communicator when instantiating Inference3D.")
        return self.line_starts + self.line_chunks

    @property
    def line_starts(self):
        assert self.parallel_access, Exception("Parallel access not enabled.  Pass an MPI communicator when instantiating Inference3D.")
        return self._line_starts

    def open(self, mode='r+', world=None):
        """ Check whether the file is open """
        for line in self.lines:
            line.open(mode=mode, world=world)


    def close(self):
        """ Check whether the file is open """
        for line in self.lines:
            line.close()


    def createHDF5(self, data, userParameters):
        """Create HDF5 files based on the data

        Parameters
        ----------
        data : geobipy.Data or geobipy.DataPoint
            Data to create the HDF5 file(s) for
        userParameters : geobipy.userParameters
            Input parameters for geobipy

        Returns
        -------
        out : list of H5py.File
            HDF5 files

        """

        if isinstance(data, Data):
            return self._createHDF5_dataset(data, userParameters)
        else:
            return self._createHDF5_datapoint(data, userParameters)


    def _createHDF5_dataset(self, dataset, userParameters):

        t0 = time.time()

        # dataset.readSystemFile(userParameters.systemFilename)

        # Prepare the dataset so that we can read a point at a time.
        dataset._initLineByLineRead(userParameters.dataFilename, userParameters.systemFilename)
        # Get a datapoint from the file.
        DataPoint = dataset._readSingleDatapoint()
        dataset._closeDatafiles()

        # Initialize the user parameters
        options = userParameters.userParameters(DataPoint)

        # While preparing the file, we need access to the line numbers and fiducials in the data file
        tmp = fileIO.read_columns(options.dataFilename[0], dataset._indicesForFile[0][:2], 1, dataset.nPoints)

        dataset._openDatafiles(options.dataFilename)

        # Get the line numbers in the data
        self._lineNumbers = np.sort(np.unique(tmp[:, 0]))
        fiducials = tmp[:, 1]

        # Initialize the inversion to obtain the sizes of everything
        options, Mod, DataPoint, _, _, _, _ = initialize(options, DataPoint)

        # Create the results template
        Res = Inference1D(DataPoint, Mod,
                      save=options.save, plot=options.plot, savePNG=options.savePNG,
                      nMarkovChains=options.nMarkovChains, plotEvery=options.plotEvery,
                      reciprocateParameters=options.reciprocateParameters, verbose=options.verbose)

        print('Creating HDF5 files, this may take a few minutes...')
        print('Files are being created for data files {} and system files {}'.format(options.dataFilename, options.systemFilename))

        # No need to create and close the files like in parallel, so create and keep them open
        self._lines = []
        for line in self.lineNumbers:
            fiducialsForLine = np.where(tmp[:, 0] == line)[0]
            H5File = h5py.File(join(self.directory, '{}.h5'.format(line)), 'w')
            lr = Inference2D()
            lr.createHdf(H5File, fiducials[fiducialsForLine], Res)
            self._lines.append(lr)
            print('Time to create line {} with {} data points: {} h:m:s'.format(line, fiducialsForLine.size, str(timedelta(seconds=time.time()-t0))))

    def _createHDF5_datapoint(self, datapoint, userParameters):

        print('stuff')

    @property
    def h5files(self):
        """ Get the list of line result files for the dataset """
        return self._h5files


    def line(self, line_number):
        """Get the inversion results for the given line.

        Parameters
        ----------
        fiducial : float
            Unique fiducial of the data point.

        Returns
        -------
        out : geobipy.Results
            The inversion results for the line.

        """
        index = self.lineIndex(lineNumber=line_number)
        return self.lines[index]

    @property
    def lines(self):
        return self._lines

    @property
    def lineNumbers(self):
        return self._lineNumbers


    @property
    def nLines(self):
        return np.size(self._h5files)


    def _get(self, variable, reciprocateParameter=False, **kwargs):

        variable = variable.lower()
        assert variable in ['mean', 'best', 'interfaces', 'opacity', 'highest_marginal', 'marginal_probability'], ValueError("variable must be ['mean', 'best', 'interfaces', 'opacity', 'highestMarginal', 'marginalProbability']")

        if variable == 'mean':
            if reciprocateParameter:
                vals = np.divide(1.0, self.meanParameters)
                vals.name = 'Resistivity'
                vals.units = '$\Omega m$'
                return vals
            else:
                return self.meanParameters

        elif variable == 'best':
            if reciprocateParameter:
                vals = 1.0 / self.meanParameters
                vals.name = 'Resistivity'
                vals.units = '$\Omega m$'
                return vals
            else:
                return self.bestParameters

        if variable == 'interfaces':
            return self.interfaces

        if variable == 'opacity':
            return self.opacity

        if variable == 'highest_marginal':
            return self.highest_marginal

        if variable == 'marginal_probability':
            assert 'index' in kwargs, ValueError('Please specify keyword "index" when requesting marginalProbability')
            return self.marginalProbability[:, :, kwargs["index"]].T


    def _get_h5Files_from_list(self, directory, files):
        if not isinstance(files, list):
            files = [files]
        h5files = []
        for f in files:
            fName = join(directory, f)
            assert fileIO.fileExists(fName), Exception("File {} does not exist".format(fName))
            h5files.append(fName)
        return h5files


    def _get_h5Files_from_directory(self, directory):
        h5files = []
        for file in [f for f in listdir(directory) if f.endswith('.h5')]:
            fName = join(directory, file)
            fileIO.fileExists(fName)
            h5files.append(fName)

        h5files = sorted(h5files)

        # assert len(h5files) > 0, 'Could not find .h5 files in directory {}'.format(directory)

        return h5files


    @cached_property
    def additiveError(self):

        additiveError = StatArray.StatArray((self.nSystems, self.nPoints), name=self.lines[0].additiveError.name, units=self.lines[0].additiveError.units, order = 'F')

        print("Reading Additive Errors Posteriors", flush=True)
        bar = self.loop_over(self.nLines)

        for i in bar:
            additiveError[:, self.lineIndices[i]] = self.lines[i].additiveError.T
            del self.lines[i].__dict__['additiveError'] # Free memory
        return additiveError


    @cached_property
    def bestData(self):

        bestData = self.lines[0].bestData
        del self.lines[0].__dict__['bestData']

        print("Reading Most Probable Data", flush=True)
        bar = self.loop_over(self.nLines)

        for i in bar:
            bestData = bestData + self.lines[i].bestData
            del self.lines[i].__dict__['bestData']

        return bestData


    @cached_property
    def bestParameters(self):

        bestParameters = StatArray.StatArray((self.zGrid.nCells.value, self.nPoints), name=self.lines[0].bestParameters.name, units=self.lines[0].bestParameters.units, order = 'F')

        print('Reading best parameters', flush=True)
        bar = self.loop_over(self.nLines)

        for i in bar:
            bestParameters[:, self.lineIndices[i]] = self.lines[i].bestParameters
            del self.lines[i].__dict__['bestParameters'] # Free memory

        return bestParameters


    def load_marginal_probability(self, filename):
        with h5py.File(filename, 'r') as f:
            for i in range(self.nLines):
                self.lines[i].marginal_probability = StatArray.StatArray().fromHdf(f['probabilities'], index=np.s_[self.lineIndices[i], :, :])

                if 'highest_marginal' in self.lines[i].__dict__:
                    del self.lines[i].__dict__['highest_marginal']

        if 'marginalProbability' in self.__dict__:
            del self.__dict__['marginalProbability']
        return self.marginalProbability

    @cached_property
    def marginalProbability(self):

        mp = self.lines[0].marginal_probability
        marginalProbability = StatArray.StatArray((self.nPoints, self.zGrid.nCells.value, mp.shape[-1]), name=mp.name, units=mp.units)

        print('Reading marginal probability', flush=True)
        bar = self.loop_over(self.nLines)

        for i in bar:
            marginalProbability[self.lineIndices[i], :, :] = self.lines[i].marginal_probability
            # del self.lines[i].__dict__['marginalProbability'] # Free memory

        return marginalProbability

    def xy_slice(self, x, y, n_test_points, distance_cutoff, variable):

        import pandas as pd
        self.pointcloud.setKdTree(nDims=2)

        x_grid = np.linspace(x[0], x[1], n_test_points)
        y_grid = np.linspace(y[0], y[1], n_test_points)

        query = np.vstack([x_grid, y_grid]).T

        r, i = self.pointcloud.nearest(query)
        j = np.squeeze(np.argwhere(r < distance_cutoff))
        i = i[j]
        i = pd.unique(i)

        values = self._get(variable)[:, i]
        mesh2d = RectilinearMesh2D(xCentres=self.x[i], yCentres=self.y[i], zEdges=self.zGrid.edges, heightCentres=self.height[i])
        slic = Model(mesh2d, values=values)

        return slic

    def compute_credible_interval(self, percent=95.0, log=None, progress=False):

        # Need to create HDF memory collectively.
        for line in self.lines:
            key = 'credible_lower'
            if not key in line.hdfFile.keys():
                credibleLower = StatArray.StatArray(np.zeros(line.mesh.shape), '{}% Credible Interval'.format(100.0 - percent), line.parameterUnits)
                credibleLower.createHdf(line.hdfFile, key)

            key = 'credible_upper'
            if not key in line.hdfFile.keys():
                credibleUpper = StatArray.StatArray(np.zeros(line.mesh.shape), '{}% Credible Interval'.format(percent), line.parameterUnits)
                credibleUpper.createHdf(line.hdfFile, key)

        r = range(self.nLines)
        if self.parallel_access:
            r = range(self.line_starts[self.world.rank], self.line_ends[self.world.rank])
            self.world.barrier()

            if self.world.rank == 0:
                Bar = progressbar.ProgressBar()
                r = Bar(r)

        for i in r:
            self.lines[i].computeCredibleInterval(percent, log)


    def compute_MinsleyFoksBedrosian2020_P_lithology(self, global_mixture_hdf5, local_mixture_hdf5, log=None):
        """Compute the cluster probability using Minsley Foks 2020.

        Compute the probability of clusters using both a global mixture model and a local mixture model fit to the histogram.
        In MinsleyFoksBedrosian2020, the local mixture models were generated by fitting the histogram's estimated pdf while the global mixture model
        is used to label all local mixture models on a dataset scale.

        Parameters
        ----------
        global_mixture : sklearn.mixture
            Global mixture model with n components to charactize the potential labels that local mixture might belong to.
        local_mixture : geobipy.Mixture
            Mixture model with k components fit to the estimated pdf of the histogram.
        log : scalar or 'e', optional
            Take the log of the histogram bins.
            Defaults to None.

        Returns
        -------
        probabilities : (self.shape[axis] x n) array of the probability that the local mixtures belong to each global mixture component.

        """

        global_mixture = cF.load_gmm(global_mixture_hdf5, sort_by_means=True)

        z = self.zGrid

        if self.parallel_access:

            local_mixture_h5 = h5py.File(local_mixture_hdf5, 'r', driver='mpio', comm=self.world)
            probabilities_h5 = h5py.File('P_class.h5', 'w', driver='mpio', comm=self.world)

            starts, chunks = loadBalance1D_shrinkingArrays(self.nPoints, self.world.size)
            r = range(starts[self.world.rank], starts[self.world.rank] + chunks[self.world.rank])

            if self.world.rank == 0:
                Bar = progressbar.ProgressBar()
                r = Bar(r)

        else:

            local_mixture_h5 = h5py.File(local_mixture_hdf5, 'r')
            probabilities_h5 = h5py.File('P_class.h5', 'w')

            Bar = progressbar.ProgressBar()
            r = Bar(range(self.nPoints))



        # Create the space in HDF5
        probabilities = StatArray.StatArray((z.nCells.value, global_mixture.n_components), name='probabilities')
        probabilities.createHdf(probabilities_h5, 'probabilities', nRepeats=self.nPoints)

        for i in r:
            # Read the local fits
            local_fits = []
            for j in range(z.nCells.value):
                local_fits.append(mixPearson().fromHdf(local_mixture_h5['fits'], index=(i, j)))

            # Get the 2D posterior for parameter
            posterior = self.hitmap(index=i)

            # Compute cluster probabilities
            probabilities = posterior.compute_MinsleyFoksBedrosian2020_P_lithology(global_mixture=global_mixture, local_mixture=local_fits, log=log)

            # Write the probabilities to file
            probabilities.writeHdf(probabilities_h5, 'probabilities', index=i)


        local_mixture_h5.close()
        probabilities_h5.close()

    def cluster_fits_gmm(self, n_clusters, plot=False):

        std = np.std(self.fits[2], axis=0)
        whitened = (self.fits[2] / std).reshape(-1, 1)

        gmm = GaussianMixture(n_components=n_clusters, covariance_type='full').fit(whitened)
        gmm.means_ *= std

        order = np.argsort(gmm.means_[:, 0])
        weights = gmm.weights_[order]
        means = gmm.means_[order, :]
        covariances = gmm.covariances_[order, :, :]

        cF.set_gmm(weights, means, covariances)
        cF.save_gmm(gmm, "gmm_{}_clusters.h5".format(gmm.n_components))

        if plot:
            bins = StatArray.StatArray(np.linspace(self.fits[2].min(), self.fits[2].max(), 200))
            binCentres = bins.internalEdges()
            x_predict = binCentres
            x_predict = x_predict.reshape(-1, 1)

            logprob = gmm.score_samples(x_predict)
            responsibilities = gmm.predict_proba(x_predict)
            pdf = np.exp(logprob)
            pdf_individual = responsibilities * pdf[:, np.newaxis]

            h = Histogram1D(bins = bins)
            h.update(self.fits[2])

            h._counts = h._counts / np.max(h._counts)
            h.plot(alpha=0.4, linewidth=0)

            for i in range(gmm.n_components):
                plt.plot(binCentres, pdf_individual[:, i], '--k', linewidth=1)

        return gmm


    def cluster_fits_smm(self, n_clusters, plot=False, **kwargs):

        std = np.std(self.fits[2], axis=0)
        whitened = (self.fits[2] / std).reshape(-1, 1)

        model = SMM(n_components=n_clusters, **kwargs).fit(whitened)
        model.means_ *= std

        order = np.argsort(model.means_[:, 0])
        model.weights_ = model.weights_[order]
        model.means_ = model.means_[order, :]
        if model.covariance_type == 'diag':
            model.covars_ = model.covars_[order, :]
        else:
            model.covars_ = model.covariances[order, :, :]

        model.degrees_ = model.degrees[order]

        if plot:
            bins = StatArray.StatArray(np.linspace(self.fits[2].min(), self.fits[2].max(), 200))
            binCentres = bins.internalEdges()
            x_predict = binCentres
            x_predict = x_predict.reshape(-1, 1)

            pdf, responsibilities = model.score_samples(x_predict)
            pdf_individual = responsibilities * pdf[:, np.newaxis]

            h = Histogram1D(bins = bins)
            h.update(self.fits[2])

            h._counts = h._counts / np.max(h._counts)
            h.plot(alpha=0.4, linewidth=0)

            for i in range(model.n_components):
                plt.plot(binCentres, pdf_individual[:, i], '--k', linewidth=1)

        return model


    @cached_property
    def dataMisfit(self):
        return self.bestData.dataMisfit()


    def hitmap(self, fiducial=None, index=None):
        """Get the hitmap for the given fiducial or index

        Parameters
        ----------
        fiducial : float, optional
            Fiducial of the required hitmap.
            Defaults to None.
        index : int, optional
            Index of the required hitmap.
            Defaults to None.

        Returns
        -------
        geobipy.Hitmap : Parameter posterior.

        """
        iLine, index = self.lineIndex(fiducial=fiducial, index=index)
        return self.lines[iLine].hitmap(index=index)


    @property
    def hitmapCounts(self):
        if (self._counts is None):
            mesh = self.lines[0].mesh
            self._counts = np.empty([])


    @property
    def elevation(self):
        return self.pointcloud.elevation


    @property
    def facies(self):
        assert not self._facies is None, Exception("Facies must be set using self.setFaciesProbabilities()")
        return self._facies


    @property
    def height(self):
        return self.pointcloud.z


    def identifyPeaks(self, depths, nBins = 250, width=4, limits=None):
        """Identifies peaks in the parameter posterior for each depth in depths.

        Parameters
        ----------
        depths : array_like
            Depth intervals to identify peaks between.

        Returns
        -------

        """

        print(limits)

        out = self.lines[0].identifyPeaks(depths, nBins, width, limits)
        for line in self.lines[1:]:
            out = np.vstack([out, line.identifyPeaks(depths, nBins, width, limits)])

        return out


    @cached_property
    def interfaces(self):
        interfaces = StatArray.StatArray((self.zGrid.nCells.value, self.nPoints), name=self.lines[0].interfaces.name, units=self.lines[0].interfaces.units)

        print("Reading Depth Posteriors", flush=True)
        Bar=progressbar.ProgressBar()
        for i in Bar(range(self.nLines)):
            interfaces[:, self.lineIndices[i]] = self.lines[i].interfaces
            del self.lines[i].__dict__['interfaces'] # Free memory

        return interfaces


    @cached_property
    def lineIndices(self):

        lineIndices = []
        i0 = 0
        for i in range(self.nLines):
            i1 = i0 + self.lines[i].nPoints
            lineIndices.append(np.s_[i0:i1])
            i0 = i1

        return lineIndices


    @cached_property
    def meanParameters(self):

        meanParameters = StatArray.StatArray((self.zGrid.nCells.value, self.nPoints), name=self.lines[0].meanParameters.name, units=self.lines[0].meanParameters.units, order = 'F')

        print("Reading Mean Parameters", flush=True)
        Bar = progressbar.ProgressBar()
        for i in Bar(range(self.nLines)):
            meanParameters[:, self.lineIndices[i]] = self.lines[i].meanParameters
            del self.lines[i].__dict__['meanParameters'] # Free memory

        return meanParameters

<<<<<<< HEAD
    def mesh2d(self):
        return self.pointcloud.centred_mesh

    def mesh3d(self, dx, dy, **kwargs):
=======
    def mesh3d(self, dx, dy):
>>>>>>> 4c4ad323
        """Generate a 3D mesh using dx, dy, and the apriori discretized vertical dimension before inversion.

        Parameters
        ----------
        dx : float
            Increment in x.
        dy : float
            Increment in y.

        Returns
        -------
        geoobipy.RectilinearMesh3D : 3D rectilinear mesh with a draped top surface.
        """
        mesh = self.mesh2d(dx, dy)
        # Interpolate the draped surface of the mesh
<<<<<<< HEAD
        height, dum = self.pointcloud.interpolate(mesh=mesh, values=self.pointcloud.elevation, block=True, mask=None)
=======
        height, dum = self.pointcloud.interpolate(dx, dy, values=self.pointcloud.elevation, block=True, mask=None)
>>>>>>> 4c4ad323
        return RectilinearMesh3D(xEdges=height.x.edges, yEdges=height.y.edges, zEdges=self.zGrid.edges, height=height.values)

    @cached_property
    def nActive(self):
        nActive = np.empty(self.nPoint, dtype=np.int)
        Bar = progressbar.ProgressBar()
        for i in Bar(range(self.nLines)):
            nActive[self.lineIndices[i]] = self.lines[i].bestData.nActiveChannels
            del self.lines[i].__dict__['bestData'] # Free memory

        return nActive

    @property
    def nPoints(self):
        """ Get the total number of data points """
        tmp = np.asarray([line.nPoints for line in self.lines])
        self._cumNpoints = np.cumsum(tmp)
        return np.sum(tmp)

    @property
    def nSystems(self):
        """ Get the number of systems """
        return self.lines[0].nSystems

    @cached_property
    def opacity(self):

        opacity = StatArray.StatArray((self.zGrid.nCells.value, self.nPoints), order = 'F')

        print("Reading opacity", flush=True)
        Bar = progressbar.ProgressBar()
        for i in Bar(range(self.nLines)):
            opacity[:, self.lineIndices[i]] = self.lines[i].opacity
            del self.lines[i].__dict__['opacity'] # Free memory

        return opacity


    def parameterHistogram(self, nBins, depth = None, depth2 = None, log=None):
        """ Compute a histogram of all the parameter values, optionally show the histogram for given depth ranges instead """

        out = self.lines[0].parameterHistogram(nBins=nBins, depth=depth, depth2=depth2, log=log)

        for line in self.lines[1:]:
            tmp = line.parameterHistogram(nBins=nBins, depth=depth, depth2=depth2, log=log)
            out._counts += tmp.counts

        return out


    @cached_property
    def pointcloud(self):

        x = StatArray.StatArray(self.nPoints, name=self.lines[0].x.name, units=self.lines[0].x.units)
        y = StatArray.StatArray(self.nPoints, name=self.lines[0].y.name, units=self.lines[0].y.units)
        z = StatArray.StatArray(self.nPoints, name=self.lines[0].height.name, units=self.lines[0].height.units)
        e = StatArray.StatArray(self.nPoints, name=self.lines[0].elevation.name, units=self.lines[0].elevation.units)
        # Loop over the lines in the data set and get the attributes
        print('Reading co-ordinates', flush=True)
        bar = self.loop_over(self.nLines)

        for i in bar:
            indices = self.lineIndices[i]
            x[indices] = self.lines[i].x
            y[indices] = self.lines[i].y
            z[indices] = self.lines[i].height
            e[indices] = self.lines[i].elevation

            del self.lines[i].__dict__['x'] # Free memory
            del self.lines[i].__dict__['y'] # Free memory
            del self.lines[i].__dict__['height'] # Free memory
            del self.lines[i].__dict__['elevation'] # Free memory

        return PointCloud3D(x, y, z, e)

    def read_fit_distributions(self, fit_file, mask_by_doi=False, skip=None, components='mve', mean_limits=None):


        if skip is None:
            s = np.s_[:]
            skip = 1
        else:
            s = np.s_[::skip]

        with h5py.File(fit_file, 'r') as f:
            amp_3D = np.asarray(f['/fits/params/data'][s, :, 0::4])
            if 'm' in components:
                mean_3D = np.asarray(f['/fits/params/data'][s, :, 1::4])
            if 'v' in components:
                var_3D = np.asarray(f['/fits/params/data'][s, :, 2::4])**2.0
            if 'e' in components:
                exp_3D = np.asarray(f['/fits/params/data'][s, :, 3::4])

        z = self.zGrid.centres
        # d2D = np.repeat(d1D[None, :], mean_3D.shape[0], axis=0)
        z3D = np.repeat(np.repeat(z[None, :], mean_3D.shape[0], axis=0)[:, :, None], mean_3D.shape[2], axis=2)

        if not mean_limits is None:
            if 'm' in components:
                amp_3D[mean_3D < mean_limits[0]] = 0.0
                amp_3D[mean_3D > mean_limits[1]] = 0.0

        if mask_by_doi:
            indices = z.searchsorted(self.doi[s])

            for i in range(amp_3D.shape[0]):
                amplitudes[i, indices[i]:, :] = 0.0

        # Mask out nulls
        i0, i1, i2 = amp_3D.nonzero()

        depth = z3D[i0, i1, i2].flatten()
        amplitudes = amp_3D[i0, i1, i2].flatten()
        means = variances = exponents = None
        if 'm' in components:
            means = mean_3D[i0, i1, i2].flatten()
        if 'v' in components:
            variances = var_3D[i0, i1, i2].flatten()
        if 'e' in components:
            exponents = exp_3D[i0, i1, i2].flatten()

        self.fits = (depth, amplitudes, means, variances, exponents)

        return mean_3D


    @cached_property
    def relativeError(self):

        relativeError = StatArray.StatArray((self.nSystems, self.nPoints), name=self.lines[0].relativeError.name, units=self.lines[0].relativeError.units, order = 'F')

        print('Reading Relative Error Posteriors', flush=True)
        Bar = progressbar.ProgressBar()
        for i in Bar(range(self.nLines)):
            relativeError[:, self.lineIndices[i]] = self.lines[i].relativeError.T
            del self.lines[i].__dict__['relativeError'] # Free memory

        return relativeError

    @property
    def x(self):
        return self.pointcloud.x


    @property
    def y(self):
        return self.pointcloud.y


    def inference_1d(self, fiducial=None, index=None):
        """Get the inversion results for the given fiducial.

        Parameters
        ----------
        fiducial : float
            Unique fiducial of the data point.

        Returns
        -------
        out : geobipy.Results
            The inversion results for the data point.

        """
        lineIndex, fidIndex = self.lineIndex(fiducial=fiducial, index=index)
        return self.lines[lineIndex].inference_1d(fidIndex)


    def lineIndex(self, lineNumber=None, fiducial=None, index=None):
        """Get the line index """
        tmp = np.sum([not x is None for x in [lineNumber, fiducial, index]])
        assert tmp == 1, Exception("Please specify one argument, lineNumber, fiducial, or index")

        index = np.atleast_1d(index)


        if not lineNumber is None:
            assert lineNumber in self.lineNumbers, ValueError("line {} not found in data set".format(lineNumber))
            return np.squeeze(np.where(self.lineNumbers == lineNumber)[0])

        if not fiducial is None:
            return self.fiducialIndex(fiducial)[0]

        assert np.all(index <= self.nPoints-1), IndexError('index {} is out of bounds for data point index with size {}'.format(index, self.nPoints))

        cumPoints = self._cumNpoints - 1

        iLine = cumPoints.searchsorted(index)
        i = np.squeeze(np.where(iLine > 0))
        index[i] -= self._cumNpoints[iLine[i]-1]

        return np.squeeze(iLine), np.squeeze(index)

    def loop_over(self, *args, **kwargs):
        """Generate a loop range.

        Tracks progress on the master rank only if parallel.

        Parameters
        ----------
        value : int
            Size of the loop to generate
        """

        if self.parallel_access:
            bar = range(*args, **kwargs)

            if self.world.rank == 0:
                Bar = progressbar.ProgressBar()
                bar = Bar(bar)
            return bar

        else:
            bar = progressbar.ProgressBar()
            return bar(range(*args, **kwargs))


    def fiducial(self, index):
        """ Get the fiducial of the given data point """
        iLine, index = self.lineIndex(index=index)
        iLine = np.atleast_1d(iLine)
        index = np.atleast_1d(index)

        out = np.empty(np.size(index))
        for i in range(np.size(index)):
            out[i] = self.lines[iLine[i]].fiducials[index[i]]

        return out


    def fiducialIndex(self, fiducial):
        """Get the line number and index for the specified fiducial.

        Parameters
        ----------
        fiducial : float
            The unique fiducial for the data point

        Returns
        -------
        lineIndex : ints
            lineIndex for each fiducial
        index : ints
            Index of each fiducial in their respective line

        """

        lineIndex = []
        index = []

        for i, line in enumerate(self.lines):
            ids = line.fiducialIndex(fiducial)
            nIds = np.size(ids)
            if nIds > 0:
                lineIndex.append(np.full(nIds, fill_value=i))
                index.append(ids)

        if np.size(index) > 0:
            return np.hstack(lineIndex), np.hstack(index)

        assert False, ValueError("fiducial not present in this data set")



    def fit_parameter_posterior_mpi(self, intervals=None, **kwargs):

        from mpi4py import MPI
        from geobipy.src.base import MPI as myMPI

        max_distributions = kwargs.get('max_distributions', 3)
        kwargs['track'] = False

        if intervals is None:
            intervals = self.hitmap(index=0).yBins

        nIntervals = np.size(intervals) - 1

        hdfFile = h5py.File("fits.h5", 'w', driver='mpio', comm=self.world)

        a = np.zeros(max_distributions)
        mixture = mixPearson(a, a, a, a)
        mixture.createHdf(hdfFile, 'fits', nRepeats=(self.nPoints, nIntervals))

        if self.world.rank == 0:  ## Master Task
            nFinished = 0
            nSent = 0

            # Send out the first indices to the workers
            for iWorker in range(1, self.world.size):
                # Get a datapoint from the file.
                if nSent < self.nPoints:
                    continueRunning = True
                    self.world.send(True, dest=iWorker)
                    self.world.send(nSent, dest=iWorker)

                    nSent += 1
                else:
                    continueRunning = False
                    self.world.send(False, dest=iWorker)

            t0 = MPI.Wtime()

            myMPI.print("Initial posteriors sent. Master is now waiting for requests")

            # Now wait to send indices out to the workers as they finish until the entire data set is finished
            while nFinished < self.nPoints:
                # Wait for a worker to request the next data point
                status = MPI.Status()
                dummy = self.world.recv(source = MPI.ANY_SOURCE, tag = MPI.ANY_TAG, status = status)
                requestingRank = status.Get_source()

                nFinished += 1

                # If DataPoint is None, then we reached the end of the file and no more points can be read in.
                if nSent < self.nPoints:
                    # Send the kill switch to the worker to shut down.
                    continueRunning = True
                    self.world.send(True, dest=requestingRank)
                    self.world.send(nSent, dest=requestingRank)

                    nSent += 1
                else:
                    continueRunning = False
                    self.world.send(False, dest=requestingRank)


                report = (nFinished % (self.world.size - 1)) == 0 or nFinished == self.nPoints

                if report:
                    e = MPI.Wtime() - t0
                    elapsed = str(timedelta(seconds=e))
                    eta = str(timedelta(seconds=(self.nPoints / nFinished-1) * e))
                    myMPI.print("Remaining Points {}/{} || Elapsed Time: {} h:m:s || ETA {} h:m:s".format(self.nPoints-nFinished, self.nPoints, elapsed, eta))

        else:
            # Initialize the worker process to go
            Go = True

            # Wait till you are told what to process next
            continueRunning = self.world.recv(source=0)
            # If we continue running, receive the next DataPoint. Otherwise, shutdown the rank
            if continueRunning:
                index = self.world.recv(source=0)
            else:
                Go = False

            while Go:
                hm = self.hitmap(index=index)

                if not np.all(hm.counts == 0):
                    mixtures = hm.fit_estimated_pdf(iPoint=index, rank=self.world.rank, **kwargs)

                    for j, m in enumerate(mixtures):
                        if not m is None:
                            m.writeHdf(hdfFile, 'fits', index=(index, j))

                self.world.send(1, dest=0)
                # Wait till you are told whether to continue or not
                continueRunning = self.world.recv(source=0)

                # If we continue running, receive the next DataPoint. Otherwise, shutdown the rank
                if continueRunning:
                    index = self.world.recv(source=0)
                else:
                    Go = False


    def fit_mixture(self, intervals, **kwargs):

        if self.parallel_access:
            return self.fit_mixture_mpi(intervals, **kwargs)
        else:
            return self.fit_mixture_serial(intervals, **kwargs)


    def fit_mixture_serial(self, intervals, **kwargs):
        """Uses Mixture modelling to fit disrtibutions to the hitmaps for the specified intervals.

        The non-mpi version fits a aggregated hitmap for the entire line.
        This can lose detail in the fits, but the time savings in serial are enormous.

        If more precision is required, fit_mixture_mpi should be used instead.

        Parameters
        ----------
        intervals : array_like
            Depth intervals between which the marginal histogram is computed before fitting.

        See Also
        --------
        geobipy.Histogram1D.fit_mixture
            For details on the fitting arguments.

        """
        distributions = []
        active = []
        for line in self.lines:
            d, a = line.lineHitmap.fit_mixture(intervals, **kwargs)
            distributions.append(d)
            active.append(a)

        line = np.empty(0)
        depths = np.empty(0)
        means = np.empty(0)
        variances = np.empty(0)
        for i in range(0, self.nLines, 1):
            dl = distributions[i]
            al = active[i]
            for j in range(len(dl)):
                d = 0.5 * (intervals[j] + intervals[j+1])
                means = np.squeeze(dl[j].means_[al[j]])
                line = np.hstack([line, np.full(means.size, fill_value=self.lineNumbers[i])])
                depths = np.hstack([depths, np.full(means.size, fill_value=d)])
                means = np.hstack([means, means])
                variances = np.hstack([variances, np.squeeze(dl[j].covariances_[al[j]])])

        line = StatArray.StatArray(line, 'Line Number')
        depths = StatArray.StatArray(depths, self.lines[0].mesh.z.name, self.lines[0].mesh.z.units)
        means = StatArray.StatArray(means, "Mean "+ self.lines[0].parameterName, self.lines[0].parameterUnits)
        variances = StatArray.StatArray(variances, "Variance", "("+self.lines[0].parameterUnits+")$^{2}$")

        return line, depths, means, variances


    # def fit_mixture_mpi(self, intervals, **kwargs):
    #     """Uses Mixture modelling to fit disrtibutions to the hitmaps for the specified intervals.

    #     This mpi version fits all hitmaps individually throughout the data set.
    #     This provides detailed fits, but requires a lot of compute, hence the mpi enabled version.

    #     Parameters
    #     ----------
    #     intervals : array_like
    #         Depth intervals between which the marginal histogram is computed before fitting.

    #     See Also
    #     --------
    #     geobipy.Histogram1D.fit_mixture
    #         For details on the fitting arguments.

    #     """

    #     from mpi4py import MPI

    #     world = self.world

    #     kwargs['k'] = kwargs.pop('k', [1, 5])
    #     k = kwargs['k']

    #     maxClusters = (k[1] - k[0]) + 1
    #     nIntervals = np.size(intervals) - 1

    #     tmp = locals()
    #     for key in ['self', 'MPI', 'world', 'k']:
    #         tmp.pop(key, None)
    #     command = str(tmp)

    #     for i in range(self.nLines):

    #         means = StatArray.StatArray((self.lines[i].nPoints, nIntervals, maxClusters), "fit means")
    #         variances = StatArray.StatArray((self.lines[i].nPoints, nIntervals, maxClusters), "fit variances")

    #         if 'mixture_fits' in self.lines[i].hdfFile:
    #             saved_command = self.lines[i].hdfFile['/mixture_fits'].attrs['command']
    #             if command != saved_command:
    #                 del self.lines[i].hdfFile['/mixture_fits']

    #                 means.createHdf(self.lines[i].hdfFile, "/mixture_fits/means")
    #                 variances.createHdf(self.lines[i].hdfFile, "/mixture_fits/variances")

    #                 print('writing \n', command)
    #                 self.lines[i].hdfFile['/mixture_fits'].attrs['command'] = command

    #     # Distribute the points amongst cores.
    #     starts, chunks = loadBalance1D_shrinkingArrays(self.nPoints, self.world.size)

    #     chunk = chunks[self.world.rank]
    #     chunk = 10
    #     i0 = starts[self.world.rank]
    #     i1 = i0 + chunk

    #     iLine, index = self.lineIndex(index=np.arange(i0, i1))

    #     tBase = MPI.Wtime()
    #     t0 = tBase

    #     nUpdate = np.int(0.1 * chunk)
    #     counter = 0

    #     for i in range(chunk):

    #         iL = iLine[i]
    #         ind = index[i]

    #         line = self.lines[iL]

    #         hm = line.get_hitmap(ind)

    #         d, a = hm.fit_mixture(intervals, track=False, **kwargs)

    #         for j in range(nIntervals):
    #             dm = np.squeeze(d[j].means_[a[j]])
    #             dv = np.squeeze(d[j].covariances_[a[j]])

    #             nD = np.size(dm)

    #             line.hdfFile['/mixture_fits/means/data'][ind, j, :nD] = dm
    #             line.hdfFile['/mixture_fits/variances/data'][ind, j, :nD] = dv

    #         counter += 1
    #         if counter == nUpdate:
    #             print('rank {}, line/fiducial {}/{}, iteration {}/{},  time/dp {} h:m:s'.format(world.rank, self.lineNumbers[iL], line.fiducials[ind], i+1, chunk, str(timedelta(seconds=MPI.Wtime()-t0)/nUpdate)), flush=True)
    #             t0 = MPI.Wtime()
    #             counter = 0

    #     print('rank {} finished in {} h:m:s'.format(world.rank, str(timedelta(seconds=MPI.Wtime()-tBase))))

    @cached_property
    def highest_marginal(self):
        return StatArray.StatArray(np.argmax(self.marginalProbability, axis=-1), name='Highest marginal').T

    def histogram(self, nBins, **kwargs):
        """ Compute a histogram of the model, optionally show the histogram for given depth ranges instead """

        log = kwargs.pop('log', False)

        values = self._get(**kwargs)

        if (log):
            values, logLabel = cF._log(values, log)
            values.name = logLabel + values.name

        values = StatArray.StatArray(values, values.name, values.units)

        h = Histogram1D(np.linspace(np.nanmin(values), np.nanmax(values), nBins))
        h.update(values)

        h.plot()
        return h


    @property
    def zGrid(self):
        """ Gets the discretization in depth """
        return self.lines[0].mesh.z


    # def getMean3D(self, dx, dy, mask = False, clip = False, force=False, method='ct'):
    #     """ Interpolate each depth slice to create a 3D volume """
    #     if (not self.mean3D is None and not force): return

    #     # Test for an existing file, created with the same parameters.
    #     # Read it and return if it exists.
    #     file = 'mean3D.h5'
    #     if fileIO.fileExists(file):
    #         variables = hdfRead.read_all(file)
    #         if (dx == variables['dx'] and dy == variables['dy'] and mask == variables['mask'] and clip == variables['clip'] and method == variables['method']):
    #             self.mean3D = variables['mean3d']
    #             return


    #     method = method.lower()
    #     if method == 'ct':
    #         self.__getMean3D_CloughTocher(dx=dx, dy=dy, mask=mask, clip=clip, force=force)
    #     elif method == 'mc':
    #         self.__getMean3D_minimumCurvature(dx=dx, dy=dy, mask=mask, clip=clip)
    #     else:
    #         assert False, ValueError("method must be either 'ct' or 'mc' ")

    #     with h5py.File('mean3D.h5','w') as f:
    #         f.create_dataset(name = 'dx', data = dx)
    #         f.create_dataset(name = 'dy', data = dy)
    #         f.create_dataset(name = 'mask', data = mask)
    #         f.create_dataset(name = 'clip', data = clip)
    #         f.create_dataset(name = 'method', data = method)
    #         self.mean3D.toHdf(f,'mean3d')


    # def highest_marginal_3D(self, dx, dy, mask=None, clip=False):


    #     x = self.pointcloud.x.deepcopy()
    #     y = self.pointcloud.y.deepcopy()

    #     values = self.meanParameters[0, :]
    #     x1, y1, vals = interpolation.minimumCurvature(x, y, values, self.pointcloud.bounds, dx=dx, dy=dy, mask=mask, clip=clip, iterations=2000, tension=0.25, accuracy=0.01)

    #     # Initialize 3D volume
    #     mean3D = StatArray.StatArray(np.zeros([self.zGrid.nCells.value, y1.size+1, x1.size+1], order = 'F'),name = 'Conductivity', units = '$Sm^{-1}$')
    #     mean3D[0, :, :] = vals

    #     # Interpolate for each depth
    #     print('Interpolating using minimum curvature')
    #     bar = self.loop_over(1, self.zGrid.nCells.value)
    #     for i in bar:
    #         # Get the model values for the current depth
    #         values = self.meanParameters[i, :]
    #         dum1, dum2, vals = interpolation.minimumCurvature(x, y, values, self.pointcloud.bounds, dx=dx, dy=dy, mask=mask, clip=clip, iterations=2000, tension=0.25, accuracy=0.01)
    #         # Add values to the 3D array
    #         mean3D[i, :, :] = vals

    #     self.mean3D = mean3D


    # def __getMean3D_minimumCurvature(self, dx, dy, mask=None, clip=False):


    #     x = self.pointcloud.x.deepcopy()
    #     y = self.pointcloud.y.deepcopy()

    #     values = self.meanParameters[0, :]
    #     x1, y1, vals = interpolation.minimumCurvature(x, y, values, self.pointcloud.bounds, dx=dx, dy=dy, mask=mask, clip=clip, iterations=2000, tension=0.25, accuracy=0.01)

    #     # Initialize 3D volume
    #     mean3D = StatArray.StatArray(np.zeros([self.zGrid.nCells.value, y1.size+1, x1.size+1], order = 'F'),name = 'Conductivity', units = '$Sm^{-1}$')
    #     mean3D[0, :, :] = vals

    #     # Interpolate for each depth
    #     print('Interpolating using minimum curvature')
    #     bar = self.loop_over(1, self.zGrid.nCells.value)
    #     for i in bar:
    #         # Get the model values for the current depth
    #         values = self.meanParameters[i, :]
    #         dum1, dum2, vals = interpolation.minimumCurvature(x, y, values, self.pointcloud.bounds, dx=dx, dy=dy, mask=mask, clip=clip, iterations=2000, tension=0.25, accuracy=0.01)
    #         # Add values to the 3D array
    #         mean3D[i, :, :] = vals

    #     self.mean3D = mean3D

    def interpolate(self, dx, dy, values, method='ct', mask=None, clip=True, i=None, block=True, **kwargs):
        return self.pointcloud.interpolate(self.mesh2d(dx, dy), values=values, method=method, mask=mask, clip=clip, i=i, block=block, **kwargs)

    def map(self, dx, dy, values, method='ct', mask = None, clip = True, **kwargs):
        """ Create a map of a parameter """

        assert values.size == self.nPoints, ValueError("values must have size {}".format(self.nPoints))

        x, y, z, kwargs = self.interpolate(dx=dx, dy=dy, values=values, method=method, mask=mask, clip=clip, **kwargs)

        kwargs.pop('operator', None)
        kwargs.pop('condition', None)
        kwargs.pop('clip_min', None)
        kwargs.pop('clip_max', None)


        if 'alpha' in kwargs:
            x, y, a, kwargs = self.interpolate(dx=dx, dy=dy, values=kwargs['alpha'], method=method, mask=mask, clip=clip, **kwargs)
            kwargs['alpha'] = a

        return z.pcolor(x=x.edges(), y=y.edges(), **kwargs)


    def mapMarginalProbability(self, dx, dy, depth, index, **kwargs):

        cell1 = self.zGrid.cellIndex(depth)
        self.pointcloud.mapPlot(dx = dx, dy = dy, c = self.marginalProbability[:, cell1, index], **kwargs)


    def percentageParameter(self, value, depth, depth2=None):

        percentage = StatArray.StatArray(np.empty(self.nPoints), name="Probability of {} > {:0.2f}".format(self.meanParameters.name, value), units = self.meanParameters.units)

        print('Calculating percentages', flush = True)
        bar = self.loop_over(self.nLines)
        for i in bar:
            percentage[self.lineIndices[i]] = self.lines[i].percentageParameter(value, depth, depth2)

        return percentage


    def depthSlice(self, depth, variable, reciprocateParameter=False, **kwargs):

        out = np.empty(self.nPoints)

        index = kwargs.pop('index', None)
        for i, line in enumerate(self.lines):
            p = line._get(variable, reciprocateParameter=reciprocateParameter, index=index, **kwargs)
            tmp = line.depthSlice(depth, p, **kwargs)
            out[self.lineIndices[i]] = tmp

        return StatArray.StatArray(out, p.name, p.units)

    def interpolate_3d(self, dx, dy, variable, block=True, **kwargs):

        if self.parallel_access:
            return self._interpolate_3d_mpi(dx, dy, variable, block=block, **kwargs)
        else:
            return self._interpolate_3d(dx, dy, variable, block=block, **kwargs)

    def _interpolate_3d(self, dx, dy, variable, block=True, **kwargs):

<<<<<<< HEAD
        tmp = self.depthSlice(depth=self.zGrid.centres[0], variable=variable, **kwargs)
        values, dum = self.interpolate(dx, dy, values=tmp, block=block, **kwargs)

        out = Model(self.mesh3d(dx, dy))
        out.values[0, :, :] = values.values

        r = self.loop_over(1, self.zGrid.nCells.value)

        for i in r:
            tmp = self.depthSlice(depth=self.zGrid.centres[i], variable=variable, **kwargs)
            values, dum = self.interpolate(dx, dy, values=tmp, block=block, **kwargs)
            values, dum = cF._log(values.values, kwargs.get('log', None))
=======
        tmp = self.depthSlice(depth=0, variable=variable, **kwargs)
        values, dum = self.interpolate(dx, dy, values=tmp, block=block, **kwargs)

        out = Model(self.mesh3d(dx, dy))
        out.values[0, :, :] = values.values

        r = self.loop_over(1, self.zGrid.nCells.value)

        for i in r:
            tmp = self.depthSlice(depth=i, variable=variable, **kwargs)
            values, dum = self.interpolate(dx, dy, values=tmp, block=block, **kwargs)
            values.values, dum = cF._log(values.values, kwargs.get('log', None))
>>>>>>> 4c4ad323
            out.values[i, :, :] = values.values

        # Save the 3D model
        out.toHdf("{}_{}_{}.h5".format(variable, dx, dy), "{}_3d".format(variable))

        return out

    def _interpolate_3d_mpi(self, dx, dy, variable, **kwargs):

        kwargs['block'] = kwargs.pop('block', True)

        starts, chunks = loadBalance1D_shrinkingArrays(self.zGrid.nCells.value, self.world.size)
        ends = starts + chunks
        tmp = self.depthSlice(depth=starts[self.world.rank], variable=variable, **kwargs)
        values, dum = self.interpolate(dx, dy, values=tmp, **kwargs)
        values.values, dum = cF._log(values.values, kwargs.get('log', None))

        out = Model(self.mesh3d(dx, dy, **kwargs))

        f = h5py.File("{}_{}_{}.h5".format(variable, dx, dy), 'w', driver='mpio', comm=self.world)
        grp = out.createHdf(f, "{}_3d".format(variable))

        self.world.barrier()

        values.writeHdf(f, "{}_3d".format(variable), index=starts[self.world.rank])

        r = self.loop_over(starts[self.world.rank]+1, ends[self.world.rank])

        for i in r:
            tmp = self.depthSlice(depth=i, variable=variable, **kwargs)
            values, dum = self.interpolate(dx, dy, values=tmp, **kwargs)
            values.values, dum = cF._log(values.values, kwargs.get('log', None))
            values.writeHdf(f, "{}_3d".format(variable), index=i)

        f.close()


    def scatter_z_slice_animate(self, variable, filename, **kwargs):

        fig = kwargs.pop('fig', plt.figure(figsize=(9, 9)))

        # Do the first slice
        ax, pc, cb = self.plotDepthSlice(depth=self.zGrid.centres[0], variable=variable, **kwargs)

        kwargs['noColorbar'] = True

        def animate(i):
            plt.title('{:.2f} m depth'.format(self.zGrid.centres[i]))
            values = self.depthSlice(depth=self.zGrid.centres[i], variable=variable, **kwargs)
            values, dum = cF._log(values, kwargs.get('log', None))
            pc.set_array(values.flatten())

        anim = FuncAnimation(fig, animate, interval=300, frames=self.zGrid.nCells.value)

        plt.draw()
        anim.save(filename)


    def map_z_slice_animate(self, dx, dy, variable, filename, **kwargs):

        from matplotlib.animation import FuncAnimation

        fig = kwargs.pop('fig', plt.figure(figsize=(9, 9)))

        # Do the first slice
        ax, pc, cb = self.mapDepthSlice(dx, dy, depth=self.zGrid.centres[0], variable=variable, **kwargs)

        kwargs['noColorbar'] = True

        def animate(i):
            plt.title('{:.2f} m depth'.format(self.zGrid.centres[i]))
            tmp = self.depthSlice(depth=self.zGrid.centres[i], variable=variable, **kwargs)
            x, y, values, dum = self.interpolate(dx, dy, values=tmp, **kwargs)
            values, dum = cF._log(values, kwargs.get('log', None))
            pc.set_array(values.flatten())

        anim = FuncAnimation(fig, animate, interval=300, frames=self.zGrid.nCells.value)

        plt.draw()
        anim.save(filename)


    def map_highest_marginal_animate(self, dx, dy, filename, **kwargs):

        from matplotlib.animation import FuncAnimation

        fig = kwargs.pop('fig', plt.figure(figsize=(9, 9)))

        # Do the first slice
        ax, pc, cb = self.map_highest_marginal(dx, dy, depth=self.zGrid.centres[0], **kwargs)

        kwargs['noColorbar'] = True

        def animate(i):
            plt.title('{:.2f} m depth'.format(self.zGrid.centres[i]))
            highest, x, y, z, dum = self.interpolate_highest_marginal(dx, dy, depth=self.zGrid.centres[i], **kwargs)
            pc.set_array(highest.flatten())

        anim = FuncAnimation(fig, animate, interval=300, frames=self.zGrid.nCells.value)

        plt.draw()
        anim.save(filename)


    def mapAdditiveError(self,dx, dy, system=0, mask = None, clip = True, useVariance=False, **kwargs):
        """ Create a map of a parameter """

        if useVariance:
            for line in self.lines:
                line.compute_additive_error_opacity()
            alpha = np.hstack([line.addErr_opacity for line in self.lines])
            kwargs['alpha'] = alpha

        return self.map(dx = dx, dy = dy, mask = mask, clip = clip, values = self.additiveError[system, :], **kwargs)


    def mapDepthSlice(self, dx, dy, depth, variable, method='ct', mask = None, clip = True, reciprocateParameter=False, useVariance=False, index=None, **kwargs):
        """ Create a depth slice through the recovered model """

        vals1D = self.depthSlice(depth=depth, variable=variable, reciprocateParameter=reciprocateParameter, index=index)

        if useVariance:
            tmp = self.depthSlice(depth=depth, variable='opacity')
            x, y, a = self.interpolate(dx=dx, dy=dy, values=tmp, method=method, clip=True, **kwargs)
            kwargs['alpha'] = a

        return self.map(dx, dy, vals1D, method=method, mask = mask, clip = clip, **kwargs)

    def mapElevation(self,dx, dy, mask = None, clip = True, **kwargs):
        """ Create a map of a parameter """
        return self.map(dx = dx, dy = dy, mask = mask, clip = clip, values = self.elevation, **kwargs)

    def interpolate_marginal(self, dx, dy, depth, **kwargs):

        nClusters = self.marginalProbability.shape[-1]

        vals1D = self.depthSlice(depth=depth, variable='marginal_probability', index=0, **kwargs)
        x, y, z, dum = self.interpolate(dx, dy, vals1D, **kwargs)

        interpolated_marginal = np.zeros((*z.shape, nClusters))
        interpolated_marginal[:, :, 0] = z

        for i in range(1, nClusters):
            vals1D = self.depthSlice(depth=depth, variable='marginal_probability', index=i, **kwargs)
            x, y, interpolated_marginal[:, :, i], dum = self.interpolate(dx, dy, vals1D, **kwargs)

        return interpolated_marginal, x, y, z, dum

    def interpolate_highest_marginal(self, dx, dy, depth, **kwargs):

        interpolated_marginal, x, y, z, dum = self.interpolate_marginal(dx, dy, depth, **kwargs)

        highest = StatArray.StatArray((np.argmax(interpolated_marginal, axis=-1)).astype(np.float32))
        msk = np.all(np.isnan(interpolated_marginal), axis=-1)
        highest[msk] = np.nan

        return highest, x, y, z, dum


    def map_highest_marginal(self, dx, dy, depth, **kwargs):

        nClusters = self.marginalProbability.shape[-1]

        highest, x, y, z, dum = self.interpolate_highest_marginal(dx, dy, depth, **kwargs)

        ax, pc, cb = highest.pcolor(x.edges(), y.edges(), vmin=0, vmax=nClusters-1, cmapIntervals=nClusters, **dum)

        offset = (nClusters-1) / (2*nClusters)
        ticks = np.arange(offset, nClusters-offset, 2.0*offset)
        tick_labels = np.arange(nClusters)+1
        if not cb is None:
            cb.set_ticks(ticks)
            cb.set_ticklabels(tick_labels)

        return ax, pc, cb


    def mapRelativeError(self,dx, dy, system=0, mask = None, clip = True, useVariance=False, **kwargs):
        """ Create a map of a parameter """

        if useVariance:
            for line in self.lines:
                line.compute_relative_error_opacity()
            alpha = np.hstack([line.relErr_opacity for line in self.lines])
            kwargs['alpha'] = alpha

        return  self.map(dx = dx, dy = dy, mask = mask, clip = clip, values = self.relativeError[system, :], **kwargs)


    def plotDepthSlice(self, depth, variable, mask = None, clip = True, index=None, **kwargs):
        """ Create a depth slice through the recovered model """

        vals1D = self.depthSlice(depth=depth, variable=variable, index=index, **kwargs)
        return self.scatter2D(c = vals1D, **kwargs)


    def scatter2D(self, **kwargs):

        if (not 'edgecolor' in kwargs):
            kwargs['edgecolor'] = 'k'
        if (not 's' in kwargs):
            kwargs['s'] = 10.0

        return self.pointcloud.scatter2D(**kwargs)


    def plotAdditiveError(self, system=0, **kwargs):
        """ Plot the observation locations """
        return self.scatter2D(c=self.additiveError[system, :], **kwargs)


    def plotDataMisfit(self, normalized=True, **kwargs):
        """ Plot the observation locations """
        x = self.dataMisfit
        if normalized:
            x = x / self.bestData.nActiveChannels
            x._name = "Normalized data misfit"

        return self.scatter2D(c=x, **kwargs)

    # @cached_property
    # def interface_probability_3D(self, dx, dy, lowerThreshold=0.0, **kwargs):


    def interface_probability(self, depth, lowerThreshold=0.0, **kwargs):
        cell1 = self.zGrid.cellIndex(depth)

        values = self.interfaces[:, cell1]
        if lowerThreshold > 0.0:
            values = self.interfaces[:, cell1].deepcopy()
            values[values < lowerThreshold] = np.nan
        return values


    def plotInterfaceProbability(self, depth, lowerThreshold=0.0, **kwargs):

        cell1 = self.zGrid.cellIndex(depth)

        slce = self.interfaces[:, cell1]
        if lowerThreshold > 0.0:
            slce = self.interfaces[:, cell1].deepcopy()
            slce[slce < lowerThreshold] = np.nan

        return self.scatter2D(c = slce, **kwargs)


    def plotElevation(self, **kwargs):
        """ Plot the observation locations """
        return self.scatter2D(c=self.elevation, **kwargs)


    def plotRelativeError(self, system=0, **kwargs):
        """ Plot the observation locations """
        return self.scatter2D(c=self.relativeError[system, :], **kwargs)


    def plotCrossPlot(self, bestModel=True, withDoi=True, reciprocateParameter=True, log10=True, **kwargs):
        """ Plot the cross plot of a model against depth """

        tmp = self.getParVsZ(bestModel=bestModel, withDoi=withDoi, reciprocateParameter=reciprocateParameter, log10=log10)
        # Repeat the depths for plotting
        cP.plot(tmp[:,0], tmp[:,1], **kwargs)
        if (bestModel):
            cP.xlabel(self.best.getNameUnits())
        else:
            cP.xlabel(self.mean.getNameUnits())
        cP.ylabel(self.zGrid.getNameUnits())
        return tmp

    def plot_marginal_probability(self, depth, index, **kwargs):
        cell1 = self.zGrid.cellIndex(depth)
        slce = self.marginalProbability[:, cell1, index]
        return self.scatter2D(c = slce, **kwargs)

    def plot_highest_marginal(self, depth, **kwargs):
        cell1 = self.zGrid.cellIndex(depth)
        slce = self.highest_marginal[:, cell1]
        return self.scatter2D(c = slce, **kwargs)


    def getParVsZ(self, bestModel=False, withDoi=True, reciprocateParameter=True, log10=True, clipNan=True):
        """ Get the depth and parameters, optionally within the doi """
        # Get the depths
        z = np.tile(self.zGrid,self.nPoints)

        if (bestModel):
            self.getAttribute(best=True, doi=withDoi)
            model = np.zeros(self.best.shape)
            model[:,:] = self.best
        else:
            self.getAttribute(mean=True, doi=withDoi)
            model = np.zeros(self.best.shape)
            model[:,:] = self.mean

        if (withDoi):
            zTmp = np.repeat(self.zGrid[:,np.newaxis],self.nPoints,axis=1)
            model[zTmp > self.doi] = np.nan

        model = model.reshape(model.size, order='F')

        if reciprocateParameter:
            model = 1.0/model.reshape(model.size, order='F')

        if log10:
            model = np.log10(model)

        res = StatArray.StatArray(np.column_stack((model,z)))

        if (clipNan):
            res = res[np.logical_not(np.isnan(res[:,0]))]

        return res


    def kMeans(self, nClusters, precomputedParVsZ=None, standardize=False, log10Depth=False, plot=False, bestModel=True, withDoi=True, reciprocateParameter=True, log10=True, clipNan=True, **kwargs):
        """  """
        if (precomputedParVsZ is None):
            ParVsZ = self.getParVsZ(bestModel=bestModel, withDoi=withDoi, reciprocateParameter=reciprocateParameter, log10=log10, clipNan=clipNan)
        else:
            ParVsZ = precomputedParVsZ

        assert isinstance(ParVsZ, StatArray.StatArray), "precomputedParVsZ must be an StatArray"

        if (log10Depth):
            ParVsZ[:,1] = np.log10(ParVsZ[:,1])

        return ParVsZ.kMeans(nClusters, standardize=standardize, nIterations=10, plot=plot, **kwargs)


    def GMM(self, ParVsZ, clusterID, trainPercent=90.0, plot=True):
        """ Classify the subsurface parameters """
        assert isinstance(ParVsZ, StatArray.StatArray), "ParVsZ must be an StatArray"
        ParVsZ.GMM(clusterID, trainPercent=trainPercent, covType=['spherical','tied','diag','full'], plot=plot)



#     def toVTK(self, fName, dx, dy, mask=False, clip=False, force=False, method='ct'):
#         """ Convert a 3D volume of interpolated values to vtk for visualization in Paraview """

#         self.getMean3D(dx=dx, dy=dy, mask=mask, clip=clip, force=force, method=method)
#         self.pointcloud.getBounds()

#         x, y, intPoints = interpolation.getGridLocations2D(self.pointcloud.bounds, dx, dy)
#         z = self.zGrid


#         from pyvtk import VtkData, UnstructuredGrid, PointData, CellData, Scalars

#         # Get the 3D dimensions
#         mx = x.size
#         my = y.size
#         mz = z.nCells

#         nPoints = mx * my * mz
#         nCells = (mx-1)*(my-1)*(mz-1)

#         # Interpolate the elevation to the grid nodes
#         if (method == 'ct'):
#             tx,ty, vals, k = self.pointcloud.interpCloughTocher(dx = dx,dy=dy, values=self.elevation, mask = mask, clip = clip, extrapolate='nearest')
#         elif (method == 'mc'):
#             tx,ty, vals, k = self.pointcloud.interpMinimumCurvature(dx = dx, dy=dy, values=self.elevation, mask = mask, clip = clip)

#         vals = vals[:my,:mx]
#         vals = vals.reshape(mx*my)

#         # Set up the nodes and voxel indices
#         points = np.zeros([nPoints,3], order='F')
#         points[:,0] = np.tile(x, my*mz)
#         points[:,1] = np.tile(y.repeat(mx), mz)
#         points[:,2] = np.tile(vals, mz) - z.centres.repeat(mx*my)

#         # Create the cell indices into the points
#         p = np.arange(nPoints).reshape((mz, my, mx))
#         voxels = np.zeros([nCells, 8], dtype=np.int)
#         iCell = 0
#         for k in range(mz-1):
#             k1 = k + 1
#             for j in range(my-1):
#                 j1 = j + 1
#                 for i in range(mx-1):
#                     i1 = i + 1
#                     voxels[iCell,:] = [p[k1,j,i],p[k1,j,i1],p[k1,j1,i1],p[k1,j1,i], p[k,j,i],p[k,j,i1],p[k,j1,i1],p[k,j1,i]]
#                     iCell += 1

#         # Create the various point data
#         pointID = Scalars(np.arange(nPoints), name='Point iD')
#         pointElev = Scalars(points[:,2], name='Point Elevation (m)')

#         tmp = self.mean3D.reshape(np.size(self.mean3D))
#         tmp[tmp == 0.0] = np.nan

#         print(np.nanmin(tmp), np.nanmax(tmp))
#         tmp1 = 1.0 / tmp

#         print(np.nanmin(tmp), np.nanmax(tmp))
#         pointRes = Scalars(tmp1, name = 'log10(Resistivity) (Ohm m)')
#         tmp1 = np.log10(tmp)

#         pointCon = Scalars(tmp1, name = 'log10(Conductivity) (S/m)')

#         print(nPoints, tmp.size)

#         PData = PointData(pointID, pointElev, pointRes)#, pointCon)
#         CData = CellData(Scalars(np.arange(nCells),name='Cell iD'))
#         vtk = VtkData(
#               UnstructuredGrid(points,
#                                hexahedron=voxels),
# #                               ),
#               PData,
#               CData,
#               'Some Name'
#               )

#         vtk.tofile(fName, 'binary')<|MERGE_RESOLUTION|>--- conflicted
+++ resolved
@@ -704,14 +704,10 @@
 
         return meanParameters
 
-<<<<<<< HEAD
     def mesh2d(self):
         return self.pointcloud.centred_mesh
 
     def mesh3d(self, dx, dy, **kwargs):
-=======
-    def mesh3d(self, dx, dy):
->>>>>>> 4c4ad323
         """Generate a 3D mesh using dx, dy, and the apriori discretized vertical dimension before inversion.
 
         Parameters
@@ -727,11 +723,7 @@
         """
         mesh = self.mesh2d(dx, dy)
         # Interpolate the draped surface of the mesh
-<<<<<<< HEAD
         height, dum = self.pointcloud.interpolate(mesh=mesh, values=self.pointcloud.elevation, block=True, mask=None)
-=======
-        height, dum = self.pointcloud.interpolate(dx, dy, values=self.pointcloud.elevation, block=True, mask=None)
->>>>>>> 4c4ad323
         return RectilinearMesh3D(xEdges=height.x.edges, yEdges=height.y.edges, zEdges=self.zGrid.edges, height=height.values)
 
     @cached_property
@@ -1422,20 +1414,6 @@
 
     def _interpolate_3d(self, dx, dy, variable, block=True, **kwargs):
 
-<<<<<<< HEAD
-        tmp = self.depthSlice(depth=self.zGrid.centres[0], variable=variable, **kwargs)
-        values, dum = self.interpolate(dx, dy, values=tmp, block=block, **kwargs)
-
-        out = Model(self.mesh3d(dx, dy))
-        out.values[0, :, :] = values.values
-
-        r = self.loop_over(1, self.zGrid.nCells.value)
-
-        for i in r:
-            tmp = self.depthSlice(depth=self.zGrid.centres[i], variable=variable, **kwargs)
-            values, dum = self.interpolate(dx, dy, values=tmp, block=block, **kwargs)
-            values, dum = cF._log(values.values, kwargs.get('log', None))
-=======
         tmp = self.depthSlice(depth=0, variable=variable, **kwargs)
         values, dum = self.interpolate(dx, dy, values=tmp, block=block, **kwargs)
 
@@ -1448,7 +1426,6 @@
             tmp = self.depthSlice(depth=i, variable=variable, **kwargs)
             values, dum = self.interpolate(dx, dy, values=tmp, block=block, **kwargs)
             values.values, dum = cF._log(values.values, kwargs.get('log', None))
->>>>>>> 4c4ad323
             out.values[i, :, :] = values.values
 
         # Save the 3D model
