--- conflicted
+++ resolved
@@ -133,14 +133,8 @@
         self.acceptance = 0.0
 #    self.rate=np.zeros(np.int(self.nMC/1000)+1)
         n = 2 * np.int(self.nMC / 1000)
-<<<<<<< HEAD
         self.rate = StatArray(n, name='% Acceptance')
         self.ratex = StatArray(np.arange(1, n + 1) * 1000, name='Iteration #')
-=======
-        self.rate = StatArray(n)
-        self.ratex = StatArray(np.arange(1, n + 1) * 1000)
-
->>>>>>> 0655ee75
         # Initialize the burned in state
         self.iBurn = self.nMC
         self.burnedIn = False
@@ -285,14 +279,10 @@
             return
         # Setup the figure region. The figure window is split into a 4x3
         # region. Columns are able to span multiple rows
-<<<<<<< HEAD
-        #self.fig = plt.figure(iFig, facecolor='white', figsize=(10,7))
-=======
 
         plt.ion()
 
         self.fig = plt.figure(iFig, facecolor='white', figsize=(10,7))
->>>>>>> 0655ee75
         mngr = plt.get_current_fig_manager()
         try:
             mngr.window.setGeometry(0, 10, self.sx, self.sy)
@@ -448,13 +438,6 @@
         # Plots that change with every iteration
         if (not self.plotMe and not forcePlot):
             return
-<<<<<<< HEAD
-        
-        print(self.gs)
-        
-        assert hasattr(self, 'gs'), Exception('Must initalize figure with self.initFigure()')           
-                        
-=======
 
         if (not hasattr(self, 'gs')):
             self.initFigure(iFig, forcePlot=forcePlot)
@@ -462,7 +445,6 @@
 
         fig = plt.figure(iFig)
 
->>>>>>> 0655ee75
 #        if (np.mod(self.i, 1000) == 0 or forcePlot):
 
         if (np.mod(self.i, self.iPlot) == 0 or forcePlot):
@@ -470,17 +452,8 @@
             # Update the acceptance plot
             plt.sca(self.ax[0])
             plt.cla()
-<<<<<<< HEAD
-            self.rate.plot(x=self.ratex, i=np.s_[:np.int64(self.i / 1000)], marker='o',markeredgecolor='k', linestyle='none')
-            cP.xlabel('Iteration #')
-            cP.ylabel('% Acceptance')
-            cP.title('Rate of model acceptance per ' + str(1000) + ' iterations')
-
-
-=======
             self._plotAcceptanceVsIteration()
             
->>>>>>> 0655ee75
             # Update the data misfit vs iteration
             plt.sca(self.ax[1])
             plt.cla()
@@ -529,44 +502,10 @@
                 self._plotLayerDepthPosterior()
 
                 # Update the model plot
-<<<<<<< HEAD
-                # Get the mean and 95% confidence intervals
-                (sigMed, sigLow, sigHigh) = self.Hitmap.getConfidenceIntervals(95.0)
-                
-                plt.sca(self.ax[5])
-                # plt.subplot(self.gs[6:, self.nSystems:2 * self.nSystems])
-                plt.cla()
-                if (self.invertPar):
-                    plt.pcolor(1.0 / (self.Hitmap.x), self.Hitmap.y, self.Hitmap.arr, cmap=mpl.cm.Greys)
-                    plt.plot(1.0 / sigLow, self.Hitmap.y, color='#5046C8', linestyle='dashed', linewidth=2, alpha=0.6)
-                    plt.plot(1.0 / sigHigh, self.Hitmap.y, color='#5046C8', linestyle='dashed', linewidth=2, alpha=0.6)
-                    cP.xlabel('Resistivity ($\Omega m$)')
-                else:
-                    plt.pcolor((self.Hitmap.x), self.Hitmap.y, self.Hitmap.arr)
-                    plt.plot(sigLow, self.Hitmap.y, color='#5046C8', linestyle='dashed', linewidth=2, alpha=0.6)
-                    plt.plot(sigHigh, self.Hitmap.y, color='#5046C8', linestyle='dashed', linewidth=2, alpha=0.6)
-                    cP.xlabel('Conductivity ($Sm^{-1}$)')
-                # Plot the DOI cutoff based on percentage variance
-                self.doi = self.Hitmap.getOpacityLevel(67.0)
-                plt.axhline(self.doi, color='#5046C8', linestyle='dashed', linewidth=3)
-
-                # Plot the best model
-                self.bestModel.plot(flipY=False, reciprocateX=True, noLabels=True)
-                plt.axis([self.limits[0], self.limits[1], self.Hitmap.y[0], self.Hitmap.y[-1]])
-                ax = plt.gca()
-                lim = ax.get_ylim()
-                if (lim[1] > lim[0]):
-                    ax.set_ylim(lim[::-1])
-                cP.ylabel(self.MzHist.bins.getNameUnits())
-#        cP.title('Hit map of layers')
-                plt.xscale('log')
-=======
                 plt.sca(self.ax[5])
                 # plt.subplot(self.gs[6:, self.nSystems:2 * self.nSystems])
                 plt.cla()
                 self._plotHitmapPosterior()
-
->>>>>>> 0655ee75
 
             cP.suptitle(title)
 
