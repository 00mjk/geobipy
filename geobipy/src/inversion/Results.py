--- conflicted
+++ resolved
@@ -137,10 +137,7 @@
         self.iBurn = self.nMC
         self.burnedIn = False
         # Initialize the index for the best model
-<<<<<<< HEAD
         self.iBest = np.int32(0)
-=======
->>>>>>> e454b5a2
         self.iBestV = StatArray.StatArray(2*self.nMC, name='Iteration of best model')
 
         self.iz = np.arange(model.par.posterior.y.nCells)
