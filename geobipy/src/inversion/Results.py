""" @EMinversion1D_MCMC_Results
Class to store EMinv1D inversion results. Contains plotting and writing to file procedures
"""
from os.path import join
import matplotlib as mpl
import matplotlib.pyplot as plt
import matplotlib.gridspec as gridspec
from matplotlib.pyplot import pause
from matplotlib.ticker import MaxNLocator
from ..base import customPlots as cP
from ..base import customFunctions as cF
import numpy as np
from ..base import fileIO as fIO
import h5py
from ..base.HDF.hdfWrite import writeNumpy
from ..classes.core import StatArray
from ..classes.statistics.Hitmap2D import Hitmap2D
from ..classes.statistics.Histogram1D import Histogram1D
from ..classes.statistics.Distribution import Distribution
from ..classes.core.myObject import myObject
from ..classes.data.datapoint.FdemDataPoint import FdemDataPoint
from ..classes.data.datapoint.TdemDataPoint import TdemDataPoint
from ..classes.model.Model1D import Model1D
from ..classes.core.Stopwatch import Stopwatch
from ..base.HDF import hdfRead

class Results(myObject):
    """Define the results for the Bayesian MCMC Inversion.
    
    Contains histograms and inversion related variables that can be updated as the Bayesian inversion progresses.

    Results(saveMe, plotMe, savePNG, dataPoint, model, ID, \*\*kwargs)

    Parameters
    ----------
    saveMe : bool, optional
        Whether to save the results to HDF5 files.
    plotMe : bool, optional
        Whether to plot the results on the fly. Only use this in serial mode.
    savePNG : bool, optional
        Whether to save a png of each single data point results. Don't do this in parallel please.
    dataPoint : geobipy.dataPoint
        Datapoint to use in the inversion.
        The relative error prior must have been set with dataPoint.relErr.setPrior()
        The additive error prior must have been set with dataPoint.addErr.setPrior()
        The height prior must have been set with dataPoint.z.setPrior()
    model : geobipy.model
        Model representing the subsurface.
    ID : int, optional

    OtherParameters
    ---------------
    nMarkovChains : int, optional
        Number of markov chains that will be tested.
    plotEvery : int, optional
        When plotMe = True, update the plot when plotEvery iterations have progressed.
    parameterDisplayLimits : sequence of ints, optional
        Limits of the parameter axis in the hitmap plot.
    reciprocateParameters : bool, optional
        Take the reciprocal of the parameters when plotting the hitmap.
    reciprocateName : str, optional
        Name of the parameters if they are reciprocated.
    reciprocateUnits : str, optional
        Units of the parameters if they are reciprocated.
    priMu : float, optional
        Initial prior mean for the halfspace parameter.  Usually set to the numpy.log of the initial halfspace parameter value.
    priStd : float, optional
        Initial prior standard deviation for the halfspace parameter. Usually set to numpy.log(11)   
    
    """

    def __init__(self, dataPoint=None, model=None, fiducial=0.0, **kwargs):
        """ Initialize the results of the inversion """

        # Initialize a stopwatch to keep track of time
        self.clk = Stopwatch()
        self.invTime = np.float64(0.0)
        self.saveTime = np.float64(0.0)

        # Logicals of whether to plot or save
        self.saveMe = kwargs.pop('save', True)
        self.plotMe = kwargs.pop('plot', False)
        self.savePNG = kwargs.pop('savePNG', False)
        # Return none if important parameters are not used (used for hdf 5)
        if all(x1 is None for x1 in [dataPoint, model]):
            return

        assert self.plotMe or self.saveMe, Exception('You have chosen to neither view or save the inversion results!')

        nMarkovChains = kwargs.pop('nMarkovChains', 100000)
        plotEvery = kwargs.pop('plotEvery', nMarkovChains / 20)
        parameterDisplayLimits = kwargs.pop('parameterDisplayLimits', [0.0, 1.0])
        reciprocateParameter = kwargs.pop('reciprocateParameter', False)
        priMu = kwargs.pop('priMu', 1.0)
        priStd = kwargs.pop('priStd', np.log(11))

        verbose = kwargs.pop('verbose', False)

        # Set the ID for the data point the results pertain to
        # Data Point identifier
        self.fiducial = np.float(fiducial)
        # Set the increment at which to plot results
        # Increment at which to update the results
        self.iPlot = np.int64(plotEvery)
        # Set the display limits of the parameter in the HitMap
        # Display limits for parameters
        self.limits = np.asarray(parameterDisplayLimits) if not parameterDisplayLimits is None else None
        # Should we plot resistivity or Conductivity?
        # Logical whether to take the reciprocal of the parameters
        self.reciprocateParameter = reciprocateParameter
        # Set the screen resolution
        # Screen Size
        self.sx = np.int32(1920)
        self.sy = np.int32(1080)
        # Copy the number of systems
        # Number of systems in the DataPoint
        self.nSystems = np.int32(dataPoint.nSystems)
        # Copy the number of Markov Chains
        # Number of Markov Chains to use
        self.nMC = np.int64(nMarkovChains)
        # Initialize a list of iteration number (This might seem like a waste of memory, but is faster than calling np.arange(nMC) every time)
        # StatArray of precomputed integers
        self.iRange = StatArray.StatArray(np.arange(2 * self.nMC), name="Iteration #", dtype=np.int64)
        # Initialize the current iteration number
        # Current iteration number
        self.i = np.int64(0)
        # Initialize the vectors to save results
        # StatArray of the data misfit
        self.PhiDs = StatArray.StatArray(2 * self.nMC, name = 'Data Misfit')
        # Multiplier for discrepancy principle
        self.multiplier = np.float64(0.0)
        # Initialize the acceptance level
        # Model acceptance rate
        self.acceptance = 0.0
#    self.rate=np.zeros(np.int(self.nMC/1000)+1)
        n = 2 * np.int(self.nMC / 1000)
        self.rate = StatArray.StatArray(n, name='% Acceptance')
        self.ratex = StatArray.StatArray(np.arange(1, n + 1) * 1000, name='Iteration #')
        # Initialize the burned in state
        self.iBurn = self.nMC
        self.burnedIn = False
        # Initialize the index for the best model
        self.iBest = 0
        self.iBestV = StatArray.StatArray(2*self.nMC, name='Iteration of best model')

        self.iz = np.arange(model.par.posterior.y.nCells)

        # Initialize the doi
        self.doi = model.par.posterior.yBinCentres[0]

        self.meanInterp = StatArray.StatArray(model.par.posterior.y.nCells)
        self.bestInterp = StatArray.StatArray(model.par.posterior.y.nCells)
        self.opacityInterp = StatArray.StatArray(model.par.posterior.y.nCells)

        # Set a tag to catch data points that are not minimizing
        self.zeroCount = 0

        self.verbose = verbose

        self.fig = None
        self.initFigure()
        if self.plotMe:
            plt.show(block=False)

        # Initialize times in seconds
        self.invTime = np.float64(0.0)
        self.saveTime = np.float64(0.0)

        # Initialize the best data, current data and best model
        self.currentDataPoint = dataPoint
        self.bestDataPoint = dataPoint

        self.currentModel = model
        self.bestModel = model

        if verbose:
            n = np.int(1.2*self.nMC)
            self.allRelErr = StatArray.StatArray(np.full([self.nSystems, n], np.nan), name='$\epsilon_{Relative}x10^{2}$', units='%')
            self.allAddErr = StatArray.StatArray(np.full([self.nSystems, n], np.nan), name='$\epsilon_{Additive}$', units=dataPoint.data.units)
            self.allZ = StatArray.StatArray(np.full(n, np.nan), name='Height', units='m')
            self.allK = StatArray.StatArray(np.full(n, np.nan), name='Number of Layers')
            self.posteriorComponents = StatArray.StatArray(np.full([8, n], np.nan), 'Components of the posterior')
            self.ratioComponents = StatArray.StatArray(np.full([7, n], np.nan), 'log(Ratio Components)')
            self.accepted = StatArray.StatArray(np.zeros(n, dtype=bool), name='Accepted')
            self.dimensionChange = StatArray.StatArray(np.zeros(n, dtype=bool), name='Dimensions were changed')


#         Initialize and save the first figure
#        if self.savePNG:
#            figName = 'PNG/_tmp' + \
#                fIO.getFileNameInteger(self.i, np.int(np.log10(self.nMC))) + '.png'
#            plt.savefig(figName)

    def update(self, i, iBest, bestDataPoint, bestModel, dataPoint, multiplier, PhiD, model, posterior, posteriorComponents, ratioComponents, accepted, dimensionChange, clipRatio):
        """ Update the attributes of the plotter """
        if (not self.plotMe and not self.saveMe):
            return
        self.i = np.int64(i)
        self.iBest = np.int64(iBest)
        self.PhiDs[self.i - 1] = PhiD.copy()  # Store the data misfit
        self.multiplier = np.float64(multiplier)

        if (self.burnedIn):  # We need to update some plotting options
            # Added the layer depths to a list, we histogram this list every
            # iPlot iterations
            model.updatePosteriors(clipRatio)

            # Update the height posterior
            dataPoint.z.updatePosterior()
            dataPoint.relErr.updatePosterior()
            
            dataPoint.addErr.updatePosterior()

            if (self.verbose):
                iTmp = self.i - self.iBurn
                for j in range(self.nSystems):
                    self.allRelErr[j, iTmp] = dataPoint.relErr[j]
                    self.allAddErr[j, iTmp] = dataPoint.addErr[j]
                self.allZ[iTmp] = dataPoint.z[0]
                self.allK[iTmp] = model.nCells[0]
                self.posteriorComponents[:, iTmp] = posteriorComponents
                self.ratioComponents[:, iTmp] = ratioComponents
                self.accepted[iTmp] = accepted
                self.dimensionChange[iTmp] = dimensionChange
                

        if (np.mod(i, 1000) == 0):
            ratePercent = 100.0 * (np.float64(self.acceptance) / np.float64(1000))
            self.rate[np.int(self.i / 1000) - 1] = ratePercent
            self.acceptance = 0
            if (ratePercent < 2.0):
                self.zeroCount += 1
            else:
                self.zeroCount = 0

        self.currentDataPoint = dataPoint  # Reference
        self.bestDataPoint = bestDataPoint # Reference

        self.currentModel = model
        self.bestModel = bestModel # Reference


    def initFigure(self, forcePlot=False):
        """ Initialize the plotting region """

        if self.plotMe or forcePlot:
            pass
        else:
            return
        # Setup the figure region. The figure window is split into a 4x3
        # region. Columns are able to span multiple rows

        # plt.ion()

        self.fig = plt.figure(0, facecolor='white', figsize=(10,7))
        mngr = plt.get_current_fig_manager()
        try:
            mngr.window.setGeometry(0, 10, self.sx, self.sy)
        except:
            pass
        nCols = 3 * self.nSystems
        nRows = 12

        gs = gridspec.GridSpec(nRows, nCols)
        gs.update(wspace=0.3 * self.nSystems, hspace=6.0)
        self.ax = [None]*(7 + (2 * self.nSystems))

        self.ax[0] = plt.subplot(gs[:3, :self.nSystems]) # Acceptance Rate
        self.ax[1] = plt.subplot(gs[3:6, :self.nSystems]) # Data misfit vs iteration
        self.ax[2] = plt.subplot(gs[6:9, :self.nSystems]) # Histogram of data point elevations
        self.ax[3] = plt.subplot(gs[9:12, :self.nSystems]) # Histogram of # of layers
        self.ax[4] = plt.subplot(gs[:6,self.nSystems:2 * self.nSystems]) # Data fit plot
        self.ax[5] = plt.subplot(gs[6:12,self.nSystems:2 * self.nSystems]) # 1D layer plot
        # Histogram of data errors 
        j = 5
        for i in range(self.nSystems):
            self.ax[j+1] = plt.subplot(gs[:3, 2 * self.nSystems + i]) # Relative Errors
            self.ax[j+2] = plt.subplot(gs[3:6,2 * self.nSystems + i]) # Additive Errors
            j += 2

        # Histogram of layer depths
        self.ax[(2*self.nSystems)+6] = plt.subplot(gs[6:12, 2 * self.nSystems:])

        for ax in self.ax:
            cP.pretty(ax)

        if self.verbose:
            self.verboseFigs = []
            self.verboseAxs = []

            # Posterior components
            fig = plt.figure(1, facecolor='white', figsize=(10,7))
            self.verboseFigs.append(fig)
            self.verboseAxs.append(fig.add_subplot(511))
            self.verboseAxs.append(fig.add_subplot(512))
            self.verboseAxs.append(fig.add_subplot(513))
            self.verboseAxs.append(fig.add_subplot(514))

                        
            fig = plt.figure(2, facecolor='white', figsize=(10,7))
            self.verboseFigs.append(fig)
            for i in range(8):
                self.verboseAxs.append(fig.add_subplot(8, 1, i+1))

            # Cross Plots
            fig = plt.figure(3, facecolor='white', figsize=(10,7))
            self.verboseFigs.append(fig)
            for i in range(4):
                self.verboseAxs.append(fig.add_subplot(1, 4, i+1))

            # ratios vs iteration number
            fig = plt.figure(4, facecolor='white', figsize=(10,7))
            self.verboseFigs.append(fig)
            for i in range(5):
                self.verboseAxs.append(fig.add_subplot(5, 1, i+1))

            for ax in self.verboseAxs:
                cP.pretty(ax)
            

        if self.plotMe:
            plt.show(block=False)
        # plt.draw()


    def _plotAcceptanceVsIteration(self, **kwargs):
        """ Plots the acceptance percentage against iteration. """


        m = kwargs.pop('marker', 'o')
        a = kwargs.pop('alpha', 0.7)
        ls = kwargs.pop('linestyle', 'none')
        mec = kwargs.pop('markeredgecolor', 'k')

        ax = self.rate.plot(self.ratex, i=np.s_[:np.int64(self.i / 1000)], marker=m, markeredgecolor=mec, linestyle=ls, **kwargs)
        cP.xlabel('Iteration #')
        cP.ylabel('% Acceptance')
        cP.title('Acceptance rate')
        ax.ticklabel_format(style='sci', axis='x', scilimits=(0,0))


    def _plotMisfitVsIteration(self, **kwargs):
        """ Plot the data misfit against iteration. """

        m = kwargs.pop('marker', '.')
        ms = kwargs.pop('markersize', 2)
        a = kwargs.pop('alpha', 0.7)
        ls = kwargs.pop('linestyle', 'none')
        c = kwargs.pop('color', 'k')
        lw = kwargs.pop('linewidth', 3)

        ax = self.PhiDs.plot(self.iRange, i=np.s_[:self.i], marker=m, alpha=a, markersize=ms, linestyle=ls, color=c, **kwargs)
        plt.ylabel('Data Misfit')
        dum = self.multiplier * self.currentDataPoint.iActive.size
        plt.axhline(dum, color='#C92641', linestyle='dashed', linewidth=lw)
        if (self.burnedIn):
            plt.axvline(self.iBurn, color='#C92641', linestyle='dashed', linewidth=lw)
        plt.yscale('log')
        ax.ticklabel_format(style='sci', axis='x', scilimits=(0,0))
        plt.xlim([0, self.iRange[self.i]])


    def _plotObservedPredictedData(self, **kwargs):
        """ Plot the observed and predicted data """

        self.currentDataPoint.plot(**kwargs)

        if self.burnedIn:
            c = kwargs.pop('color', cP.wellSeparated[3])
            self.bestDataPoint.plotPredicted(color=c, **kwargs)
        else:
            c = kwargs.pop('color', cP.wellSeparated[4])
            self.currentDataPoint.plotPredicted(color=c, **kwargs)
            

    def _plotNumberOfLayersPosterior(self, **kwargs):
        """ Plot the histogram of the number of layers """

        ax = self.currentModel.nCells.posterior.plot(**kwargs)
        plt.axvline(self.bestModel.nCells, color=cP.wellSeparated[3], linestyle='dashed', linewidth=3)
        ax.ticklabel_format(style='sci', axis='y', scilimits=(0,0))


    def _plotHeightPosterior(self, **kwargs):
        """ Plot the histogram of the height """
        # self.DzHist.plot(**kwargs)
        ax = self.currentDataPoint.z.posterior.plot(**kwargs)
        if self.burnedIn:
            plt.axvline(self.bestDataPoint.z, color=cP.wellSeparated[3], linestyle='dashed', linewidth=3)
        ax.ticklabel_format(style='sci', axis='y', scilimits=(0,0))

    
    def _plotRelativeErrorPosterior(self, axes, **kwargs):
        """ Plots the histogram of the relative errors """
        self.currentDataPoint.relErr.plotPosteriors(axes=axes, **kwargs)

        if self.burnedIn:
            plt.locator_params(axis='x', nbins=4)
            for i, a in enumerate(axes):
                plt.sca(a)
                plt.axvline(self.bestDataPoint.relErr[i], color=cP.wellSeparated[3], linestyle='dashed', linewidth=3)
                a.ticklabel_format(style='sci', axis='y', scilimits=(0,0))
        

    def _plotAdditiveErrorPosterior(self, axes, **kwargs):
        """ Plot the histogram of the additive errors """
        self.currentDataPoint.addErr.plotPosteriors(axes=axes, **kwargs)
        plt.locator_params(axis='x', nbins=4)

        if self.currentDataPoint.addErr.nPosteriors == 1:
            p = self.currentDataPoint.addErr.posterior
        else:
            p = self.currentDataPoint.addErr.posterior[0]

        if self.burnedIn:
            log = p.log
            if (self.bestDataPoint.addErr[0] > p.bins[-1]):
                log = 10 
            
            loc, dum = cF._log(self.bestDataPoint.addErr, log=log)
            for i, a in enumerate(axes):
                plt.sca(a)
                plt.axvline(loc[i], color=cP.wellSeparated[3], linestyle='dashed', linewidth=3)
                a.ticklabel_format(style='sci', axis='y', scilimits=(0,0))


    def _plotLayerDepthPosterior(self, **kwargs):
        """ Plot the histogram of layer interface depths """

        r = kwargs.pop('rotate', True)
        fY = kwargs.pop('flipY', True)
        tr = kwargs.pop('trim', False)

        ax = self.currentModel.depth.posterior.plot(rotate=r, flipY=fY, trim=tr, **kwargs)
        ax.ticklabel_format(style='sci', axis='x', scilimits=(0,0))

    
    def _plotHitmapPosterior(self, reciprocateX=False, confidenceInterval = 95.0, opacityPercentage = 67.0, **kwargs):
        """ Plot the hitmap posterior of conductivity with depth """

        # Get the mean and 95% confidence intervals
        hm = self.currentModel.par.posterior
        (sigMed, sigLow, sigHigh) = hm.confidenceIntervals(confidenceInterval)

        if (reciprocateX):
            x = 1.0 / hm.x.cellCentres
            sl = 1.0 / sigLow
            sh = 1.0 / sigHigh
            xlabel = 'Resistivity ($\Omega m$)'
        else:
            x = hm.x.cellCentres
            sl = sigLow
            sh = sigHigh
            xlabel = 'Conductivity ($Sm^{-1}$)'

        hm.counts.pcolor(x=x, y=hm.y.cellEdges, cmap=mpl.cm.Greys, **kwargs)
        plt.plot(sl, hm.y.cellCentres, color='#5046C8', linestyle='dashed', linewidth=2, alpha=0.6)
        plt.plot(sh, hm.y.cellCentres, color='#5046C8', linestyle='dashed', linewidth=2, alpha=0.6)
        cP.xlabel(xlabel)

        # Plot the DOI cutoff based on percentage variance
        self.doi = hm.getOpacityLevel(opacityPercentage)
        plt.axhline(self.doi, color='#5046C8', linestyle='dashed', linewidth=3)

        # Plot the best model
        self.bestModel.plot(flipY=False, reciprocateX=reciprocateX, noLabels=True)

        # Set parameter limits on the hitmap
        if self.limits is None:
            plt.axis([x.min(), x.max(), hm.y.cellEdges[0], hm.y.cellEdges[-1]])
        else:
            plt.axis([self.limits[0], self.limits[1], hm.y.cellEdges[0], hm.y.cellEdges[-1]])            

        ax = plt.gca()
        lim = ax.get_ylim()
        if (lim[1] > lim[0]):
            ax.set_ylim(lim[::-1])
        cP.ylabel(hm.yBins.getNameUnits())
        plt.xscale('log')
        plt.margins(0.01)


    def plot(self, title="", forcePlot=False):
        """ Updates the figures for MCMC Inversion """
        # Plots that change with every iteration
        if self.plotMe or forcePlot:
            pass
        else:
            return
        if self.i == 0:
            return

        if (self.fig is None):
            self.initFigure(forcePlot=forcePlot)


        if (np.mod(self.i, self.iPlot) == 0 or forcePlot):

            # Update the acceptance plot
            plt.sca(self.ax[0])
            plt.cla()
            self._plotAcceptanceVsIteration()
            
            # Update the data misfit vs iteration
            plt.sca(self.ax[1])
            plt.cla()
            self._plotMisfitVsIteration()

            # If the Best Data have changed, update the plot
            plt.sca(self.ax[4])
            plt.cla()
            self._plotObservedPredictedData()

            if (self.burnedIn):

                # Histogram of the data point elevation
                plt.sca(self.ax[2])
                plt.cla()
                self._plotHeightPosterior()


                # Update the histogram of the number of layers
                plt.sca(self.ax[3])
                plt.cla()
                self._plotNumberOfLayersPosterior()
                self.ax[3].xaxis.set_major_locator(MaxNLocator(integer=True))

                
                # Update the model plot
                plt.sca(self.ax[5])
                plt.cla()
                self._plotHitmapPosterior(reciprocateX=self.reciprocateParameter, noColorbar=True)
                

                j = 5
                relativeAxes = []
                additiveAxes = []
                # Get the axes for the relative and additive errors
                for i in range(self.nSystems):
                    # Update the histogram of relative data errors
                    relativeAxes.append(self.ax[j+1])
                    additiveAxes.append(self.ax[j+2])
                    j += 2

                self._plotRelativeErrorPosterior(axes=relativeAxes)
                self._plotAdditiveErrorPosterior(axes=additiveAxes)

                # Update the layer depth histogram
                plt.sca(self.ax[(2 * self.nSystems) + 6])
                plt.cla()
                self._plotLayerDepthPosterior()

                
            cP.suptitle(title)


            if self.verbose & self.burnedIn:

                plt.sca(self.verboseAxs[0])
                plt.cla()
                self.allRelErr[0, :].plot(self.iRange, i=np.s_[:self.i], c='k')
                plt.sca(self.verboseAxs[1])
                plt.cla()
                self.allAddErr[0, :].plot(self.iRange, i=np.s_[:self.i], axis=1, c='k')
                plt.sca(self.verboseAxs[3])
                plt.cla()
                self.allZ.plot(x=self.iRange, i=np.s_[:self.i], marker='o', linestyle='none', markersize=2, alpha=0.3, markeredgewidth=1)


                # Posterior components plot Figure 1
                labels=['nCells','depth','parameter','gradient','relative','additive','height','calibration']
                for i in range(8):
                    plt.sca(self.verboseAxs[4 + i])
                    plt.cla()
                    self.posteriorComponents[i, :].plot(linewidth=0.5)
                    plt.ylabel('')
                    plt.title(labels[i])


                ira = self.iRange[:np.int(1.2*self.nMC)][self.accepted]
                irna = self.iRange[:np.int(1.2*self.nMC)][~self.accepted]

                # Number of layers vs iteration
                plt.sca(self.verboseAxs[16])
                plt.cla()
                self.allK[~self.accepted].plot(x = irna, marker='o', markersize=1,  linestyle='None', alpha=0.3, color='k')
                self.allK[self.accepted].plot(x = ira, marker='o', markersize=1, linestyle='None', alpha=0.3)
                plt.title('black = rejected')

                
                # Cross plot of current vs candidate prior
                plt.sca(self.verboseAxs[12])
                plt.cla()
                x = StatArray.StatArray(self.ratioComponents[0, :], 'Candidate Prior')
                y = StatArray.StatArray(self.ratioComponents[1, :], 'Current Prior')

                x[x == -np.inf] = np.nan
                y[y == -np.inf] = np.nan
                x[~self.accepted].plot(x = y[~self.accepted], linestyle='', marker='.', color='k', alpha=0.3)
                x[self.accepted].plot(x = y[self.accepted], linestyle='', marker='.', alpha=0.3)
                # v1 = np.maximum(np.minimum(np.nanmin(x), np.nanmin(y)), -20.0)
                v2 = np.maximum(np.nanmax(x), np.nanmax(y))
                v1 = v2 - 25.0
                plt.xlim([v1, v2])
                plt.ylim([v1, v2])
                plt.plot([v1,v2], [v1,v2])

                # Prior ratio vs iteration                
                plt.sca(self.verboseAxs[17])
                plt.cla()
                r = x - y
                r[~self.accepted].plot(x = irna, marker='o', markersize=1, linestyle='None', alpha=0.3, color='k')
                r[self.accepted].plot(x = ira, marker='o', markersize=1, linestyle='None', alpha=0.3)
                plt.ylim(bottom=v2-10.0)
                cP.ylabel('Prior Ratio')
                


                # Cross plot of the likelihood ratios
                plt.sca(self.verboseAxs[13])
                plt.cla()
                x = StatArray.StatArray(self.ratioComponents[2, :], 'Candidate Likelihood')
                y = StatArray.StatArray(self.ratioComponents[3, :], 'Current Likelihood')
                x[~self.accepted].plot(x = y[~self.accepted], linestyle='', marker='.', color='k', alpha=0.3)
                x[self.accepted].plot(x = y[self.accepted], linestyle='', marker='.', alpha=0.3)
                
                v2 = np.maximum(np.nanmax(x), np.nanmax(y)) + 5.0
                v1 = v2 - 200.0
                # v1 = -100.0
                # v2 = -55.0
                plt.xlim([v1, v2])
                plt.ylim([v1, v2])
                plt.plot([v1, v2], [v1, v2])
                plt.title('black = rejected')

                # Likelihood ratio vs iteration
                plt.sca(self.verboseAxs[18])
                plt.cla()
                r = x - y
                r[~self.accepted].plot(x = irna, marker='o', markersize=1, linestyle='None', alpha=0.3, color='k')
                r[self.accepted].plot(x = ira, marker='o', markersize=1, linestyle='None', alpha=0.3)
                cP.ylabel('Likelihood Ratio')
                plt.ylim([-20.0, 20.0])
                

                # Cross plot of the proposal ratios
                plt.sca(self.verboseAxs[14])
                plt.cla()
                y = StatArray.StatArray(self.ratioComponents[4, :], 'Current Proposal')
                x = StatArray.StatArray(self.ratioComponents[5, :], 'Candidate Proposal')
                x[~self.accepted].plot(x = y[~self.accepted], linestyle='', marker='.', color='k', alpha=0.3)
                x[self.accepted].plot(x = y[self.accepted], linestyle='', marker='.', alpha=0.3)
                # v1 = np.maximum(np.minimum(np.nanmin(x), np.nanmin(y)), -200.0)
                v2 = np.maximum(np.nanmax(x), np.nanmax(y)) + 10.0
                v1 = v2 - 60.0
                v1 = -20.0
                v2 = 20.0
                # plt.plot([v1,v2], [v1,v2])
                plt.xlim([v1, v2])
                plt.ylim([v1, v2])


                # Cross plot of the proposal ratios coloured by a change in dimension
                plt.sca(self.verboseAxs[15])
                plt.cla()
                y = StatArray.StatArray(self.ratioComponents[4, :], 'Current Proposal')
                x = StatArray.StatArray(self.ratioComponents[5, :], 'Candidate Proposal')
                x[~self.dimensionChange].plot(x = y[~self.dimensionChange], linestyle='', marker='.', color='k', alpha=0.3)
                x[self.dimensionChange].plot(x = y[self.dimensionChange], linestyle='', marker='.', alpha=0.3)
                # v1 = np.maximum(np.minimum(np.nanmin(x), np.nanmin(y)), -200.0)
                # v2 = np.maximum(np.nanmax(x), np.nanmax(y)) + 10.0
                # v1 = v2 - 60.0
                
                # plt.plot([v1,v2], [v1,v2])
                plt.xlim([v1, v2])
                plt.ylim([v1, v2])
                plt.title('black = no dimension change')


                # Proposal ratio vs iteration
                plt.sca(self.verboseAxs[19])
                plt.cla()
                r = x - y
                r[~self.accepted].plot(x = irna, marker='o', markersize=1, linestyle='None', alpha=0.3, color='k')
                r[self.accepted].plot(x = ira, marker='o', markersize=1, linestyle='None', alpha=0.3)
                cP.ylabel('Proposal Ratio')
                plt.ylim([v1, v2])

                # Acceptance ratio vs iteration
                plt.sca(self.verboseAxs[20])
                plt.cla()
                x = StatArray.StatArray(self.ratioComponents[6, :], 'Acceptance Ratio')
                x[~self.accepted].plot(x = irna, marker='o', markersize=1, linestyle='None', alpha=0.3, color='k')
                x[self.accepted].plot(x = ira, marker='o', markersize=1, linestyle='None', alpha=0.3)
                plt.ylim([-20.0, 20.0])
                

                self.fig.canvas.draw()
                self.fig.canvas.flush_events()
                for fig in self.verboseFigs:
                    fig.canvas.draw()
                    fig.canvas.flush_events()

            cP.pause(1e-9)
        # return self.fig



    def saveToLines(self, h5obj, fiducial):
        """ Save the results to a HDF5 object for a line """
        self.clk.restart()
        self.toHdf(h5obj, str(fiducial))


    def save(self, outdir, fiducial):
        """ Save the results to their own HDF5 file """
        with h5py.File(join(outdir,str(fiducial)+'.h5'),'w') as f:
            self.toHdf(f, str(fiducial))


    def toPNG(self, directory, fiducial, dpi=300):
       """ save a png of the results """
       fig = plt.figure(0)
       fig.set_size_inches(19, 11)
       figName = join(directory, '{}.png'.format(fiducial))
       plt.savefig(figName, dpi=dpi)

       if (self.verbose):
           fig = plt.figure(1)
           fig.set_size_inches(19, 11)
           figName = join(directory,str(fiducial) + '_rap.png')
           plt.savefig(figName, dpi=dpi)

           fig = plt.figure(2)
           fig.set_size_inches(19, 11)
           figName = join(directory,str(fiducial) + '_posterior_components.png')
           plt.savefig(figName, dpi=dpi)

           fig = plt.figure(3)
           fig.set_size_inches(19, 11)
           figName = join(directory,str(fiducial) + '_ratio_crossplot.png')
           plt.savefig(figName, dpi=dpi)

           fig = plt.figure(4)
           fig.set_size_inches(19, 11)
           figName = join(directory,str(fiducial) + '_ratios_vs_iteration.png')
           plt.savefig(figName, dpi=dpi)

#     def hdfName(self):
#         """ Reprodicibility procedure """
#         return('Results()')


#     def createHdf(self, parent, myName):
#         """ Create the hdf group metadata in file
#         parent: HDF object to create a group inside
#         myName: Name of the group
#         """
#         assert isinstance(myName,str), 'myName must be a string'
#         # create a new group inside h5obj
#         try:
#             grp = parent.create_group(myName)
#         except:
#             # Assume that the file already has the template and return
#             return
#         grp.attrs["repr"] = self.hdfName()

#         grp.create_dataset('i', (1,), dtype=self.i.dtype)
#         grp.create_dataset('iplot', (1,), dtype=self.iPlot.dtype)
#         grp.create_dataset('plotme', (1,), dtype=type(self.plotMe))
#         if not self.limits is None:
#             grp.create_dataset('limits', (2,), dtype=self.limits.dtype)
#         grp.create_dataset('dispres', (1,), dtype=type(self.reciprocateParameter))
#         grp.create_dataset('sx', (1,), dtype=self.sx.dtype)
#         grp.create_dataset('sy', (1,), dtype=self.sy.dtype)
#         grp.create_dataset('nmc', (1,), dtype=self.nMC.dtype)
#         grp.create_dataset('nsystems', (1,), dtype=self.nSystems.dtype)
#         grp.create_dataset('iburn', (1,), dtype=self.iBurn.dtype)
#         grp.create_dataset('burnedin', (1,), dtype=type(self.burnedIn))
#         grp.create_dataset('doi', (1,), dtype=self.doi.dtype)
#         grp.create_dataset('multiplier', (1,), dtype=self.multiplier.dtype)
#         grp.create_dataset('invtime', (1,), dtype=float)
#         grp.create_dataset('savetime', (1,), dtype=float)

#         nz=self.Hitmap.y.nCells
#         grp.create_dataset('meaninterp', (nz,), dtype=np.float64)
#         grp.create_dataset('bestinterp', (nz,), dtype=np.float64)
# #        grp.create_dataset('opacityinterp', (nz,), dtype=np.float64)

#         self.rate.createHdf(grp,'rate')
#         self.ratex.createHdf(grp,'ratex')
#         self.PhiDs.createHdf(grp,'phids')
#         # self.kHist.createHdf(grp, 'khist')
#         # self.currentDataPoint.z.posterior.createHdf(grp, 'dzhist')
#         self.MzHist.createHdf(grp, 'mzhist')
#         for i in range(self.nSystems):
#             self.relErr[i].createHdf(grp, 'relerr' + str(i))
#         for i in range(self.nSystems):
#             self.addErr[i].createHdf(grp, 'adderr' + str(i))

#         self.Hitmap.createHdf(grp,'hitmap')
#         self.currentDataPoint.createHdf(grp, 'currentdatapoint')
#         self.bestDataPoint.z._posterior = None
#         self.bestDataPoint.relErr._posterior = None
#         self.bestDataPoint.addErr._posterior = None
#         self.bestDataPoint.createHdf(grp, 'bestd')

#         tmp = self.currentModel.pad(self.currentModel.maxLayers)
#         tmp.createHdf(grp, 'currentmodel')

#         tmp = self.bestModel.pad(self.bestModel.maxLayers)
#         tmp.nCells._posterior = None
#         tmp.createHdf(grp, 'bestmodel')


#     def writeHdf(self, parent, myName, index=None):
#         """ Write the StatArray to an HDF object
#         parent: Upper hdf file or group
#         myName: object hdf name. Assumes createHdf has already been called
#         create: optionally create the data set as well before writing
#         index: optional numpy slice of where to place the arr in the hdf data object
#         """
#         assert isinstance(myName,str), 'myName must be a string'

#         grp = parent.get(myName)
#         writeNumpy(self.i, grp, 'i')
#         writeNumpy(self.iPlot, grp, 'iplot')
#         writeNumpy(self.plotMe, grp, 'plotme')
#         if not self.limits is None:
#             writeNumpy(self.limits, grp, 'limits')
#         writeNumpy(self.reciprocateParameter, grp, 'dispres')
#         writeNumpy(self.sx, grp, 'sx')
#         writeNumpy(self.sy, grp, 'sy')
#         writeNumpy(self.nMC, grp, 'nmc')
#         writeNumpy(self.nSystems, grp, 'nsystems')
#         writeNumpy(self.iBurn, grp, 'iburn')
#         writeNumpy(self.burnedIn, grp, 'burnedin')
#         self.doi = self.Hitmap.getOpacityLevel(67.0)
#         writeNumpy(self.doi, grp, 'doi')
#         writeNumpy(self.multiplier, grp, 'multiplier')
#         writeNumpy(self.invTime, grp, 'invtime')

#         self.rate.writeHdf(grp, 'rate')
#         self.ratex.writeHdf(grp, 'ratex')
#         self.PhiDs.writeHdf(grp, 'phids')
#         # self.kHist.writeHdf(grp, 'khist')
#         # self.currentDataPoint.z.posterior.writeHdf(grp, 'dzhist')
#         self.MzHist.writeHdf(grp, 'mzhist')
#          # Histograms for each system
#         for i in range(self.nSystems):
#             self.relErr[i].writeHdf(grp, 'relerr' + str(i))
#         for i in range(self.nSystems):
#             self.addErr[i].writeHdf(grp, 'adderr' + str(i))

#         self.Hitmap.writeHdf(grp,'hitmap')

#         mean = self.Hitmap.getMeanInterval()
#         best = self.bestModel.interp2depth(self.bestModel.par, self.Hitmap)
# #        opacity = self.Hitmap.getOpacity()
#         writeNumpy(mean, grp,'meaninterp')
#         writeNumpy(best, grp,'bestinterp')
# #        writeNumpy(opacity, grp,'opacityinterp')

#         self.clk.stop()
#         self.saveTime = np.float64(self.clk.timeinSeconds())
#         writeNumpy(self.saveTime, grp, 'savetime')
#         self.currentDataPoint.writeHdf(grp, 'currentdatapoint')

#         self.bestDataPoint.z._posterior = None
#         self.bestDataPoint.relErr._posterior = None
#         self.bestDataPoint.addErr._posterior = None
#         self.bestDataPoint.writeHdf(grp, 'bestd')

#         self.currentModel.writeHdf(grp, 'currentmodel')

#         self.bestModel.nCells._posterior = None
#         self.bestModel.writeHdf(grp, 'bestmodel')


#     def toHdf(self, h5obj, myName):
#         """ Write the object to a HDF file """
#         # Create a new group inside h5obj
#         try:
#             grp = h5obj.create_group(myName)
#         except:
#             del h5obj[myName]
#             grp = h5obj.create_group(myName)
#         grp.attrs["repr"] = self.hdfName()
#         # Begin by writing the parameters
# #        grp.create_dataset('id', data=self.ID)
#         grp.create_dataset('i', data=self.i)
#         grp.create_dataset('iplot', data=self.iPlot)
#         grp.create_dataset('plotme', data=self.plotMe)
#         if not self.limits is None:
#             grp.create_dataset('limits', data=self.limits)
#         grp.create_dataset('dispres', data=self.reciprocateParameter)
#         grp.create_dataset('sx', data=self.sx)
#         grp.create_dataset('sy', data=self.sy)
#         grp.create_dataset('nmc', data=self.nMC)
#         grp.create_dataset('nsystems', data=self.nSystems)
#         grp.create_dataset('iburn', data=self.iBurn)
#         grp.create_dataset('burnedin', data=self.burnedIn)
#         self.doi = self.Hitmap.getOpacityLevel(67.0)
#         grp.create_dataset('doi', data=self.doi)
#         # Large vector of phiD
#         grp.create_dataset('multiplier', data=self.multiplier)
#         # Rate of acceptance
#         self.rate.writeHdf(grp, 'rate')
#         # x Axis for acceptance rate
#         self.ratex.writeHdf(grp, 'ratex')
#         # Data Misfit
#         self.PhiDs.writeHdf(grp, 'phids')
#         # Histogram of # of Layers
#         # self.kHist.writeHdf(grp, 'khist')
#         # Histogram of Elevations
#         # self.currentDataPoint.z.posterior.writeHdf(grp, 'dzhist')
#         # Histogram of Layer depths
#         self.MzHist.writeHdf(grp, 'mzhist')
#         # Hit Maps
#         self.Hitmap.writeHdf(grp, 'hitmap')
#         # Write the current data
#         self.currentDataPoint.writeHdf(grp, 'currentdatapoint')
#         # Write the Best Data
#         self.bestDataPoint.z._posterior = None
#         self.bestDataPoint.relErr._posterior = None
#         self.bestDataPoint.addErr._posterior = None
#         self.bestDataPoint.writeHdf(grp, 'bestd')

#         self.currentModel.writeHdf(grp, 'currentmodel')
        
#         # Write the Best Model
#         self.bestModel.nCells._posterior = None
#         self.bestModel.writeHdf(grp, 'bestmodel')

#         # Interpolate the mean and best model to the discretized hitmap
#         mean = self.Hitmap.getMeanInterval()
#         best = self.bestModel.interp2depth(self.bestModel.par, self.Hitmap)
# #        opacity = self.Hitmap.getOpacity()

#         grp.create_dataset('meaninterp', data=mean)
#         grp.create_dataset('bestinterp', data=best)
# #        grp.create_dataset('opacityinterp', data=opacity)


#         # Histograms for each system
#         for i in range(self.nSystems):
#             self.relErr[i].toHdf(grp, 'relerr' + str(i))
#         for i in range(self.nSystems):
#             self.addErr[i].toHdf(grp, 'adderr' + str(i))

#         grp.create_dataset('invtime', data=self.invTime)
#         self.clk.stop()
#         self.saveTime = self.clk.timeinSeconds()
#         grp.create_dataset('savetime', data=self.saveTime)


<<<<<<< HEAD
    def fromHdf(self, hdfFile, index, fiducial, sysPath):
    
=======
    def read(self, fileName, systemFilePath, fiducial=None, index=None):
        """ Reads a data point's results from HDF5 file """

        with h5py.File(fileName, 'r')as f:
            R = Results().fromHdf(f, systemFilePath, index=index, fiducial=fiducial)
>>>>>>> 35572f80

        R.plotMe = True
        return R
          

    def read_fromH5Obj(self, h5obj, fName, grpName, sysPath = ''):
        """ Reads a data points results from HDF5 file """
        grp = h5obj.get(grpName)
        assert not grp is None, "ID "+str(grpName) + " does not exist in file " + fName
        self.fromHdf(grp, sysPath)


    def fromHdf(self, hdfFile, systemFilePath, index=None, fiducial=None):

        iNone = index is None
        fNone = fiducial is None
        
        assert not (iNone and fNone) ^ (not iNone and not fNone), Exception("Must specify either an index OR a fiducial.")

        fiducials = StatArray.StatArray().fromHdf(hdfFile['fiducials'])
        
        if not fNone:
            index = fiducials.searchsorted(fiducial)
    
        s = np.s_[index, :]

<<<<<<< HEAD
        self.fiducial = np.float64(fiducial)
=======
        self.fiducial = np.float64(fiducials[index])
>>>>>>> 35572f80

        self.iPlot = np.array(hdfFile.get('iplot'))
        self.plotMe = np.array(hdfFile.get('plotme'))

        tmp = hdfFile.get('limits')
        self.limits = None if tmp is None else np.array(tmp)
        self.reciprocateParameter = np.array(hdfFile.get('reciprocateParameter'))
        self.nMC = np.array(hdfFile.get('nmc'))
        self.nSystems = np.array(hdfFile.get('nsystems'))
        self.ratex = hdfRead.readKeyFromFile(hdfFile,'','/','ratex')

        self.i = hdfRead.readKeyFromFile(hdfFile,'','/','i', index=index)
        self.iBurn = hdfRead.readKeyFromFile(hdfFile,'','/','iburn', index=index)
        self.burnedIn = hdfRead.readKeyFromFile(hdfFile,'','/','burnedin', index=index)
        self.doi = hdfRead.readKeyFromFile(hdfFile,'','/','doi', index=index)
        self.multiplier = hdfRead.readKeyFromFile(hdfFile,'','/','multiplier', index=index)
        self.rate = hdfRead.readKeyFromFile(hdfFile,'','/','rate', index=s)
        self.PhiDs = hdfRead.readKeyFromFile(hdfFile,'','/','phids', index=s)

        self.bestDataPoint = hdfRead.readKeyFromFile(hdfFile,'','/','bestd', index=index, sysPath=systemFilePath)
        try:
            self.currentDataPoint = hdfRead.readKeyFromFile(hdfFile,'','/','currentdatapoint', index=index, sysPath=systemFilePath)
        except:
            self.currentDataPoint = self.bestDataPoint
            p = hdfRead.readKeyFromFile(hdfFile,'','/','dzhist', index=index)
            self.currentDataPoint.z.setPosterior(p)
        
        
        # try:
        self.currentModel = hdfRead.readKeyFromFile(hdfFile,'','/','currentmodel', index=index)
        self.Hitmap = self.currentModel.par.posterior
        self.currentModel.maxDepth = np.log(self.Hitmap.y.cellCentres[-1])            
        # except:
        #     self.Hitmap = hdfRead.readKeyFromFile(hdfFile,'','/','hitmap', index=index)


        self.bestModel = hdfRead.readKeyFromFile(hdfFile,'','/','bestmodel', index=index)
        self.bestModel.maxDepth = np.log(self.Hitmap.y.cellCentres[-1])

        

        # self.kHist = hdfRead.readKeyFromFile(hdfFile,'','/','khist', index=i)
        # self.DzHist = hdfRead.readKeyFromFile(hdfFile,'','/','dzhist', index=i)
        # self.MzHist = hdfRead.readKeyFromFile(hdfFile,'','/','mzhist', index=i)

        # Hack to recentre the altitude histogram go this datapoints altitude
        # self.DzHist._cellEdges -= (self.DzHist.bins[int(self.DzHist.bins.size/2)-1] - self.bestD.z[0])
        # self.DzHist._cellCentres = self.DzHist._cellEdges[:-1] + 0.5 * np.abs(np.diff(self.DzHist._cellEdges))

        # self.relErr = []
        # self.addErr = []
        # for j in range(self.nSystems):
        #     self.relErself.append(hdfRead.readKeyFromFile(hdfFile,'','/','relerr'+str(j), index=i))
        #     self.addErself.append(hdfRead.readKeyFromFile(hdfFile,'','/','adderr'+str(j), index=i))


        self.invTime=np.array(hdfFile.get('invtime')[index])
        self.saveTime=np.array(hdfFile.get('savetime')[index])

        # Initialize a list of iteration number
        self.iRange = StatArray.StatArray(np.arange(2 * self.nMC), name="Iteration #", dtype=np.int64)

        self.verbose = False

        self.plotMe = True

        return self
<|MERGE_RESOLUTION|>--- conflicted
+++ resolved
@@ -954,16 +954,11 @@
 #         grp.create_dataset('savetime', data=self.saveTime)
 
 
-<<<<<<< HEAD
-    def fromHdf(self, hdfFile, index, fiducial, sysPath):
-    
-=======
     def read(self, fileName, systemFilePath, fiducial=None, index=None):
         """ Reads a data point's results from HDF5 file """
 
         with h5py.File(fileName, 'r')as f:
             R = Results().fromHdf(f, systemFilePath, index=index, fiducial=fiducial)
->>>>>>> 35572f80
 
         R.plotMe = True
         return R
@@ -990,11 +985,7 @@
     
         s = np.s_[index, :]
 
-<<<<<<< HEAD
-        self.fiducial = np.float64(fiducial)
-=======
         self.fiducial = np.float64(fiducials[index])
->>>>>>> 35572f80
 
         self.iPlot = np.array(hdfFile.get('iplot'))
         self.plotMe = np.array(hdfFile.get('plotme'))
