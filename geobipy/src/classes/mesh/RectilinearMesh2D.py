--- conflicted
+++ resolved
@@ -270,18 +270,6 @@
         out[0] = self.z.cellIndex(x2, clip=clip)
         return out
 
-<<<<<<< HEAD
-    def normBySum(self, dim):
-        """ Normalizes the parameters by the sum along dimension dim """
-        s = np.sum(self.arr, dim)
-        if (dim == 0):
-            self.arr = self.arr / np.repeat(s[np.newaxis, :], np.size(self.arr, dim), dim)
-        elif (dim == 1):
-            self.arr = self.arr / np.repeat(s[:, np.newaxis], np.size(self.arr, dim), dim)
-        self.arr.name = 'Relative frequency'
-=======
->>>>>>> 0655ee75
-
     def ravelIndices(self, ixy, order='C'):
         """Return a global index into a 1D array given the two cell indices in x and z.
 
@@ -395,14 +383,6 @@
         tmp.pcolor(x=xtmp, y=self.z.cellEdges, grid=True, noColorbar=True, **kwargs)
 
     
-<<<<<<< HEAD
-    def pcolor(self, **kwargs):
-        """ Plot the Histogram2D as an image """
-        x = kwargs.pop('x', self.x)
-        y = kwargs.pop('y', self.y)
-        
-        self.arr.pcolor(x=x, y=y, **kwargs)
-=======
     def setDistance(self):
         assert self.xyz, Exception("To set the distance, the mesh must be instantiated with three co-ordinates")
         dx = np.diff(self.x.cellEdges)
@@ -433,7 +413,6 @@
         kwargs['linestyle'] = kwargs.pop('linestyle', 'none')
 
         self.y.cellCentres.plot(x=self.x.cellCentres, **kwargs)
->>>>>>> 0655ee75
 
 
     def hdfName(self):
