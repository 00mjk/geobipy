--- conflicted
+++ resolved
@@ -1,809 +1,800 @@
-from copy import deepcopy
-from ....classes.core.StatArray import StatArray
-from ...model.Model import Model
-from .EmDataPoint import EmDataPoint
-from ...system.EmLoop import EmLoop
-from ...system.CircularLoop import CircularLoop
-from ....base.logging import myLogger
-from ...system.TdemSystem import TdemSystem
-
-try:
-    from gatdaem1d import Earth
-    from gatdaem1d import Geometry
-except:
-    h=("Could not find a Time Domain forward modeller. \n"
-       "Please see the package's README for instructions on how to install one")
-    print(Warning(h))
-import matplotlib.pyplot as plt
-import numpy as np
-#from ....base import Error as Err
-from ....base import fileIO as fIO
-from ....base import customFunctions as cf
-from ....base.customFunctions import safeEval
-from ....base.customFunctions import findNotNans, isInt
-from ....base import customPlots as cp
-from ....base import MPI as myMPI
-from os.path import split as psplt
-from os.path import join
-
-
-class TdemDataPoint(EmDataPoint):
-    """ Initialize a Time domain EMData Point
-
-
-    TdemDataPoint(x, y, z, elevation, data, std, system, T, R, lineNumber, fiducial)
-
-    Parameters
-    ----------
-    x : np.float64
-        The easting co-ordinate of the data point
-    y : np.float64
-        The northing co-ordinate of the data point
-    z : np.float64
-        The height of the data point above ground
-    elevation : np.float64, optional
-        The elevation of the data point, default is 0.0
-    data : list of arrays, optional
-        A list of 1D arrays, where each array contains the data in each system.
-        The arrays are vertically concatenated inside the TdemDataPoint object
-    std : list of arrays, optional
-        A list of 1D arrays, where each array contains the errors in each system.
-        The arrays are vertically concatenated inside the TdemDataPoint object
-    system : TdemSystem, optional
-        Time domain system class
-    T : EmLoop, optional
-        Transmitter loop class
-    R : EmLoop, optional
-        Receiver loop class
-    lineNumber : float, optional
-        The line number associated with the datapoint
-    fiducial : float, optional
-        The fiducial associated with the datapoint
-
-    Returns
-    -------
-    out : TdemDataPoint
-        A time domain EM sounding
-
-    Notes
-    -----
-    The data argument is a set of lists with length equal to the number of systems.  
-    These data are unpacked and vertically concatenated in this class. 
-    The parameter self._data will have length equal to the sum of the number of time gates in each system.  
-    The same is true for the errors, and the predicted data vector.
-
-    """
-
-    def __init__(self, x=0.0, y=0.0, z=0.0, elevation=0.0, data=None, std=None, predictedData=None, system=None, T=None, R=None, lineNumber=0.0, fiducial=0.0):
-        """Initializer. """
-
-        if not T is None:
-            assert isinstance(T, EmLoop), TypeError("Transmitter must be of type EmLoop")
-
-        if not R is None:
-            assert isinstance(R, EmLoop), TypeError("Receiver must be of type EmLoop")
-
-        if (system is None):
-            return
-        else:
-            if isinstance(system, (str, TdemSystem)):
-                system = [system]
-            assert all((isinstance(sys, (str, TdemSystem)) for sys in system)), TypeError("System must be list with items of type TdemSystem")
-
-        nSystems = len(system)
-        nTimes = np.empty(nSystems, dtype=np.int32)
-        systems = []
-        for j, sys in enumerate(system):
-            if isinstance(sys, str):
-                systems.append(TdemSystem(sys))
-            elif isinstance(sys, TdemSystem):
-                systems.append(sys)
-            # Number of time gates
-            nTimes[j] = systems[j].nwindows()
-
-        nChannels = np.sum(nTimes)
-
-        if not data is None:
-            assert data.size == nChannels, ValueError("Size of data must equal total number of time channels {}".format(nChannels))
-        if not std is None:
-            assert std.size == nChannels, ValueError("Size of std must equal total number of time channels {}".format(nChannels))
-        if not predictedData is None:
-            assert predictedData.size == nChannels, ValueError("Size of predictedData must equal total number of time channels {}".format(nChannels))
-            
-        EmDataPoint.__init__(self, nChannelsPerSystem=nTimes, x=x, y=y, z=z, elevation=elevation, data=data, std=std, predictedData=predictedData, dataUnits=r'$\frac{V}{Am^{4}}$', lineNumber=lineNumber, fiducial=fiducial)
-
-        self._data.name = "Time domain data"
-
-        self.nSystems = nSystems
-        self.system = systems
-
-        self.getIplotActive()
-                
-        # EmLoop Transnmitter
-        self.T = deepcopy(T)
-        # EmLoop Reciever
-        self.R = deepcopy(R)
-
-        k = 0
-        for i in range(self.nSystems):
-            # Set the channel names
-            for iTime in range(self.nTimes[i]):
-                self._channelNames[k] = 'Time {:.3e} s'.format(self.system[i].windows.centre[iTime])
-                k += 1
-
-
-    @property
-    def nTimes(self):
-        return self.nChannelsPerSystem
-
-    @property
-    def nWindows(self):
-        return self.nChannels
-
-
-    def times(self, system=0):
-        """ Return the window times in an StatArray """
-        return self.system[system].times
-
-
-    def deepcopy(self):
-        """ Define a deepcopy routine """
-        return deepcopy(self)
-
-
-    def __deepcopy__(self, memo):
-        out = TdemDataPoint(self.x, self.y, self.z, self.elevation, self._data, self._std, self._predictedData, self.system, self.T, self.R)
-        # StatArray of Relative Errors
-        out.relErr = self.relErr.deepcopy()
-        # StatArray of Additive Errors
-        out.addErr = self.addErr.deepcopy()
-        # Initialize the sensitivity matrix
-        out.J = deepcopy(self.J)
-
-        return out
-
-
-    def getIplotActive(self):
-        """ Get the active data indices per system.  Used for plotting. """
-        self.iplotActive = []
-        i0 = 0
-        for i in range(self.nSystems):
-            i1 = i0 + self.nTimes[i]
-            self.iplotActive.append(findNotNans(self._data[i0:i1]))
-            i0 = i1
-
-
-    def dualMoment(self):
-        """ Returns True if the number of systems is > 1 """
-        return len(self.system) > 1
-
-
-    def hdfName(self):
-        """ Reprodicibility procedure """
-        return('TdemDataPoint(0.0,0.0,0.0,0.0)')
-
-
-    def createHdf(self, parent, myName, nRepeats=None, fillvalue=None):
-        """ Create the hdf group metadata in file
-        parent: HDF object to create a group inside
-        myName: Name of the group
-        """
-        # create a new group inside h5obj
-        grp = parent.create_group(myName)
-        grp.attrs["repr"] = self.hdfName()
-        grp.create_dataset('nSystems', data=self.nSystems)
-        for i in range(self.nSystems):
-            grp.create_dataset('System{}'.format(i), data=np.string_(psplt(self.system[i].fileName)[-1]))
-        self.x.createHdf(grp, 'x', nRepeats=nRepeats, fillvalue=fillvalue)
-        self.y.createHdf(grp, 'y', nRepeats=nRepeats, fillvalue=fillvalue)
-        self.z.createHdf(grp, 'z', nRepeats=nRepeats, fillvalue=fillvalue)
-        self.elevation.createHdf(grp, 'e', nRepeats=nRepeats, fillvalue=fillvalue)
-        self._data.createHdf(grp, 'd', nRepeats=nRepeats, fillvalue=fillvalue)
-        self._std.createHdf(grp, 's', nRepeats=nRepeats, fillvalue=fillvalue)
-        self._predictedData.createHdf(grp, 'p', nRepeats=nRepeats, fillvalue=fillvalue)
-        self.relErr.createHdf(grp, 'relErr', nRepeats=nRepeats, fillvalue=fillvalue)
-        self.addErr.createHdf(grp, 'addErr', nRepeats=nRepeats, fillvalue=fillvalue)
-        self.T.createHdf(grp, 'T', nRepeats=nRepeats, fillvalue=fillvalue)
-        self.R.createHdf(grp, 'R', nRepeats=nRepeats, fillvalue=fillvalue)
-
-
-    def writeHdf(self, parent, myName, index=None):
-        """ Write the StatArray to an HDF object
-        parent: Upper hdf file or group
-        myName: object hdf name. Assumes createHdf has already been called
-        create: optionally create the data set as well before writing
-        """
-
-        if (not index is None):
-            assert isInt(index), TypeError('Index must be an int')
-
-        grp = parent.get(myName)
-
-        self.x.writeHdf(grp, 'x',  index=index)
-        self.y.writeHdf(grp, 'y',  index=index)
-        self.z.writeHdf(grp, 'z',  index=index)
-        self.elevation.writeHdf(grp, 'e',  index=index)
-        self._data.writeHdf(grp, 'd',  index=index)
-        self._std.writeHdf(grp, 's',  index=index)
-        self._predictedData.writeHdf(grp, 'p',  index=index)
-        self.relErr.writeHdf(grp, 'relErr',  index=index)
-        self.addErr.writeHdf(grp, 'addErr',  index=index)
-        self.T.writeHdf(grp, 'T',  index=index)
-        self.R.writeHdf(grp, 'R',  index=index)
-        #writeNumpy(self.iActive, grp, 'iActive')
-
-#    def toHdf(self, parent, myName):
-#        """ Write the TdemDataPoint to an HDF object
-#        h5obj: :An HDF File or Group Object.
-#        """
-#        self.writeHdf(parent, myName, index=np.s_[0])
-
-    def fromHdf(self, grp, index=None, **kwargs):
-        """ Reads the object from a HDF group """
-
-        assert ('sysPath' in kwargs), ValueError("missing 1 required argument 'sysPath', the path to directory containing system files")
-
-        sysPath = kwargs.pop('sysPath', None)
-        assert (not sysPath is None), ValueError("missing 1 required argument 'sysPath', the path to directory containing system files")
-        if (not index is None):
-            assert isInt(index), ValueError("index must be of type int")
-
-        item = grp.get('x')
-        obj = eval(safeEval(item.attrs.get('repr')))
-        x = obj.fromHdf(item, index=index)
-        item = grp.get('y')
-        obj = eval(safeEval(item.attrs.get('repr')))
-        y = obj.fromHdf(item, index=index)
-        item = grp.get('z')
-        obj = eval(safeEval(item.attrs.get('repr')))
-        z = obj.fromHdf(item, index=index)
-        item = grp.get('e')
-        obj = eval(safeEval(item.attrs.get('repr')))
-        e = obj.fromHdf(item, index=index)
-
-        nSystems = np.int(np.asarray(grp.get('nSystems')))
-        systems = []
-        for i in range(nSystems):
-            # Get the system file name. h5py has to encode strings using utf-8, so decode it!
-            systems.append(TdemSystem(join(sysPath, str(np.asarray(grp.get('System{}'.format(i))), 'utf-8'))))
-
-        _aPoint = TdemDataPoint(x, y, z, e, system=systems)
-
-        slic = None
-        if (not index is None):
-            slic = np.s_[index,:]
-
-        item = grp.get('d')
-        obj = eval(safeEval(item.attrs.get('repr')))
-        _aPoint._data = obj.fromHdf(item, index=slic)
-        item = grp.get('s')
-        obj = eval(safeEval(item.attrs.get('repr')))
-        _aPoint._std = obj.fromHdf(item, index=slic)
-        item = grp.get('p')
-        obj = eval(safeEval(item.attrs.get('repr')))
-        _aPoint._predictedData = obj.fromHdf(item, index=slic)
-        if (_aPoint.nSystems == 1):
-            slic = index
-        item = grp.get('relErr')
-        obj = eval(safeEval(item.attrs.get('repr')))
-        _aPoint.relErr = obj.fromHdf(item, index=slic)
-        item = grp.get('addErr')
-        obj = eval(safeEval(item.attrs.get('repr')))
-        _aPoint.addErr = obj.fromHdf(item, index=slic)
-        item = grp.get('T')
-        obj = eval(safeEval(item.attrs.get('repr')))
-        _aPoint.T = obj.fromHdf(item, index=index)
-        item = grp.get('R')
-        obj = eval(safeEval(item.attrs.get('repr')))
-        _aPoint.R = obj.fromHdf(item, index=index)
-
-        _aPoint.iActive = _aPoint.getActiveData()
-
-        _aPoint.getIplotActive()
-
-        return _aPoint
-
-
-#  def calibrate(self,Predicted=True):
-#    """ Apply calibration factors to the data point """
-#    # Make complex numbers from the data
-#    if (Predicted):
-#      tmp=cf.mergeComplex(self._predictedData)
-#    else:
-#      tmp=cf.mergeComplex(self._data)
-#
-#    # Get the calibration factors for each frequency
-#    i1=0;i2=self.system.nFreq
-#    G=self.calibration[i1:i2];i1+=self.system.nFreq;i2+=self.system.nFreq
-#    Phi=self.calibration[i1:i2];i1+=self.system.nFreq;i2+=self.system.nFreq
-#    Bi=self.calibration[i1:i2];i1+=self.system.nFreq;i2+=self.system.nFreq
-#    Bq=self.calibration[i1:i2]
-#
-#    # Calibrate the data
-#    tmp[:]=G*np.exp(1j*Phi)*tmp+Bi+(1j*Bq)
-#
-#    # Split the complex numbers back out
-#    if (Predicted):
-#      self._predictedData[:]=cf.splitComplex(tmp)
-#    else:
-#      self._data[:]=cf.splitComplex(tmp)
-#
-
-    def plotWaveform(self,**kwargs):
-        for i in range(self.nSystems):
-            if (self.nSystems > 1):
-                plt.subplot(2, 1, i + 1)
-            plt.plot(self.system[i].waveform.time, self.system[i].waveform.current, **kwargs)
-            cp.xlabel('Time (s)')
-            cp.ylabel('Normalized Current (A)')
-            plt.margins(0.1, 0.1)
-
-
-<<<<<<< HEAD
-    def plot(self, title='Time domain data', withErr=True, **kwargs):
-=======
-    def plot(self, title='Time Domain EM Data', withErrorBars=True, **kwargs):
->>>>>>> 0655ee75
-        """ Plot the Inphase and Quadrature Data for an EM measurement
-        """
-        ax=plt.gca()
-
-        kwargs['marker'] = kwargs.pop('marker', 'v')
-        kwargs['markersize'] = kwargs.pop('markersize', 7)
-        c = kwargs.pop('color', [cp.wellSeparated[i+1] for i in range(self.nSystems)])
-        mfc = kwargs.pop('markerfacecolor',[cp.wellSeparated[i+1] for i in range(self.nSystems)])
-        assert len(c) == self.nSystems, ValueError("color must be a list of length {}".format(self.nSystems))
-        assert len(mfc) == self.nSystems, ValueError("markerfacecolor must be a list of length {}".format(self.nSystems))
-        kwargs['markeredgecolor'] = kwargs.pop('markeredgecolor', 'k')
-        kwargs['markeredgewidth'] = kwargs.pop('markeredgewidth', 1.0)
-        kwargs['alpha'] = kwargs.pop('alpha', 0.8)
-        kwargs['linestyle'] = kwargs.pop('linestyle', 'none')
-        kwargs['linewidth'] = kwargs.pop('linewidth', 2)
-
-        xscale = kwargs.pop('xscale', 'log')
-        yscale = kwargs.pop('yscale', 'log')
-
-        iJ0 = 0
-        for j in range(self.nSystems):
-            iAct = self.iplotActive[j]
-            iS = self._systemIndices(j)
-            d = self._data[iS]
-            if (withErrorBars):
-                s = self._std[iS]
-                plt.errorbar(self.times(j)[iAct], d[iAct], yerr=s[iAct],
-                color=c[j],
-                markerfacecolor=mfc[j],
-                label='System: {}'.format(j+1),
-                **kwargs)
-            else:
-                plt.plot(self.times(j)[iAct], d[iAct],
-                markerfacecolor=mfc[j],
-                label='System: {}'.format(j+1),
-                **kwargs)
-            iJ0 += self.system[j].nwindows()
-
-
-        plt.xscale(xscale)
-        plt.yscale(yscale)
-        cp.xlabel('Time (s)')
-        cp.ylabel(cf.getNameUnits(self._data))
-        cp.title(title)
-        
-        if self.nSystems > 1:
-            plt.legend()
-
-        return ax
-    
-
-<<<<<<< HEAD
-    def plotPredicted(self,title='Time domain data',**kwargs):
-=======
-
-    def plotPredicted(self, title='Time Domain EM Data', **kwargs):
->>>>>>> 0655ee75
-
-        noLabels = kwargs.pop('nolabels', False)
-
-        if (not noLabels):
-            cp.xlabel('Time (s)')
-            cp.ylabel(cf.getNameUnits(self._predictedData))
-            cp.title(title)
-        
-        kwargs['color'] = kwargs.pop('color', cp.wellSeparated[3])
-        kwargs['linewidth'] = kwargs.pop('linewidth', 2)
-        kwargs['alpha'] = kwargs.pop('alpha', 0.7)
-        xscale = kwargs.pop('xscale', 'log')
-        yscale = kwargs.pop('yscale', 'log')
-        for i in range(self.nSystems):
-            iAct = self.iplotActive[i]
-
-            p = self._predictedData[self._systemIndices(i)]
-            p[iAct].plot(x=self.times(i)[iAct], **kwargs)
-
-        plt.xscale(xscale)
-        plt.yscale(yscale)
-
-
-    def plotDataResidual(self, title='', **kwargs):
-
-        
-        lw = kwargs.pop('linewidth',2)
-        a = kwargs.pop('alpha',0.7)
-
-        xscale = kwargs.pop('xscale','linear')
-        yscale = kwargs.pop('yscale','linear')
-
-        for i in range(self.nSystems):
-            iAct = self.iplotActive[i]
-            dD = self.deltaD[self._systemIndices(i)]
-            np.abs(dD[iAct]).plot(x=self.times(i)[iAct], **kwargs)
-
-        plt.xscale(xscale)
-        plt.yscale(yscale)
-
-        plt.ylabel("|{}| ({})".format(dD.getName(), dD.getUnits()))
-
-        cp.title(title)
-
-    
-    def priorProbability(self, rErr, aErr, height, calibration, verbose=False):
-        """Evaluate the probability for the EM data point given the specified attached priors
-
-        Parameters
-        ----------
-        rEerr : bool
-            Include the relative error when evaluating the prior
-        aEerr : bool
-            Include the additive error when evaluating the prior
-        height : bool
-            Include the elevation when evaluating the prior
-        calibration : bool
-            Include the calibration parameters when evaluating the prior
-        verbose : bool
-            Return the components of the probability, i.e. the individually evaluated priors
-
-        Returns
-        -------
-        out : np.float64
-            The evaluation of the probability using all assigned priors
-
-        Notes
-        -----
-        For each boolean, the associated prior must have been set.
-
-        Raises
-        ------
-        TypeError
-            If a prior has not been set on a requested parameter
-
-        """
-        probability = np.float64(0.0)
-        errProbability = np.float64(0.0)
-
-        P_relative = np.float64(0.0)
-        P_additive = np.float64(0.0)
-        P_height = np.float64(0.0)
-        P_calibration = np.float64(0.0)
-
-        if rErr:  # Relative Errors
-            P_relative = self.relErr.probability()
-            errProbability += P_relative
-        if aErr:  # Additive Errors
-            P_additive = self.addErr.probability(np.log(self.addErr))
-            errProbability += P_additive
-
-        probability += errProbability
-        if height:  # Elevation
-            P_height = (self.z.probability())
-            probability += P_height
-        if calibration:  # Calibration parameters
-            P_calibration = self.calibration.probability()
-            probability += P_calibration
-
-        probability = np.float64(probability)
-        
-        if verbose:
-            return probability, np.asarray([P_relative, P_additive, P_height, P_calibration])
-        return probability
-
-
-    def proposeAdditiveError(self):
-
-        # Generate a new error
-        tmp = self.addErr.proposal.rng(1)
-        if self.addErr.hasPrior():
-            p = self.addErr.probability(tmp)
-            while p == 0.0 or p == -np.inf:
-                tmp = self.addErr.proposal.rng(1)
-                p = self.addErr.probability(tmp)
-        # Update the mean of the proposed errors
-        self.addErr.proposal.mean[:] = tmp
-        self.addErr[:] = np.exp(tmp)
-
-
-    def setAdditiveErrorPrior(self, minimum, maximum, prng=None):
-        minimum = np.atleast_1d(minimum)
-        assert minimum.size == self.nSystems, ValueError("minimum must have {} entries".format(self.nSystems))
-        assert np.all(minimum > 0.0), ValueError("minimum values must be in linear space i.e. > 0.0")
-        maximum = np.atleast_1d(maximum)
-        assert maximum.size == self.nSystems, ValueError("maximum must have {} entries".format(self.nSystems))
-        assert np.all(maximum > 0.0), ValueError("maximum values must be in linear space i.e. > 0.0")
-        self.addErr.setPrior('UniformLog', np.log(minimum), np.log(maximum), prng=prng)
-
-    
-    def setAdditiveErrorProposal(self, means, variances, prng=None):
-        means = np.atleast_1d(means)
-        assert means.size == self.nSystems, ValueError("means must have {} entries".format(self.nSystems))
-        variances = np.atleast_1d(variances)
-        assert variances.size == self.nSystems, ValueError("variances must have {} entries".format(self.nSystems))
-        variancesOfLog = variances / means
-
-        self.addErr.setProposal('MvNormal', np.log(means), variancesOfLog, prng=prng)
-
-    # def scaleJ(self, Jin, power=1.0):
-    #     """ Scales a matrix by the errors in the given data
-    #     Useful if a sensitivity matrix is generated using one data point, but must be scaled by the errors in another """
-    #     J1 = np.zeros(Jin.shape)
-    #     J1[:, :] = Jin * (np.repeat(self._std[self.iActive, np.newaxis]**-power, np.size(J1, 1), 1))
-    #     return J1
-
-
-    def updateErrors(self, relativeErr, additiveErr):
-        """ Updates the data errors
-
-        Assumes a t^-0.5 behaviour e.g. logarithmic gate averaging
-        V0 is assumed to be ln(Error @ 1ms)
-
-        Parameters
-        ----------  
-        relativeErr : list of scalars or list of array_like
-            A fraction percentage that is multiplied by the observed data. The list should have length equal to the number of systems. The entries in each item can be scalar or array_like.
-        additiveErr : list of scalars or list of array_like
-            An absolute value of additive error. The list should have length equal to the number of systems. The entries in each item can be scalar or array_like.
-
-        Raises
-        ------
-        TypeError
-            If relativeErr or additiveErr is not a list
-        TypeError
-            If the length of relativeErr or additiveErr is not equal to the number of systems
-        TypeError
-            If any item in the relativeErr or additiveErr lists is not a scalar or array_like of length equal to the number of time channels
-        ValueError
-            If any relative or additive errors are <= 0.0
-        """
-        relativeErr = np.atleast_1d(relativeErr)
-        additiveErr = np.atleast_1d(additiveErr)
-
-        #assert (isinstance(relativeErr, list)), TypeError("relativeErr must be a list of size equal to the number of systems {}".format(self.nSystems))
-        assert (relativeErr.size == self.nSystems), TypeError("relativeErr must be a list of size equal to the number of systems {}".format(self.nSystems))
-
-        #assert (isinstance(additiveErr, list)), TypeError("additiveErr must be a list of size equal to the number of systems {}".format(self.nSystems))
-        assert (relativeErr.size == self.nSystems), TypeError("additiveErr must be a list of size equal to the number of systems {}".format(self.nSystems))
-
-        t0 = 0.5 * np.log(1e-3)  # Assign fixed t0 at 1ms
-        # For each system assign error levels using the user inputs
-        for i in range(self.nSystems):
-            assert (isinstance(relativeErr[i], float) or isinstance(relativeErr[i], np.ndarray)), TypeError("relativeErr for system {} must be a float or have size equal to the number of channels {}".format(i+1, self.nTimes[i]))
-            assert (isinstance(additiveErr[i], float) or isinstance(additiveErr[i], np.ndarray)), TypeError("additiveErr for system {} must be a float or have size equal to the number of channels {}".format(i+1, self.nTimes[i]))
-            assert (np.all(relativeErr[i] > 0.0)), ValueError("relativeErr for system {} cannot contain values <= 0.0.".format(i+1))
-            assert (np.all(additiveErr[i] > 0.0)), ValueError("additiveErr for system {} should contain values > 0.0. Make sure the values are in linear space".format(i+1))
-            iSys = self._systemIndices(system=i)
-            
-            # Compute the relative error
-            rErr = relativeErr[i] * self._data[iSys]
-            aErr = np.exp(np.log(additiveErr[i]) - 0.5 * np.log(self.times(i)) + t0)
-
-            self._std[iSys] = np.sqrt((rErr**2.0) + (aErr**2.0))
-
-        # Update the variance of the predicted data prior
-        if self._predictedData.hasPrior():
-            self._predictedData.prior.variance[:] = self._std[self.iActive]**2.0
-
-
-    def updateSensitivity(self, J, mod, option, scale=False):
-        """ Compute an updated sensitivity matrix using a new model based on an existing matrix """
-        J1 = np.zeros([np.size(self.iActive), mod.nCells[0]])
-
-        if(option == 3):  # Do Nothing!
-            J1[:, :] = J[:, :]
-            return J1
-
-        if (option == 0):  # Created a layer
-            J1[:, :mod.iLayer] = J[:, :mod.iLayer]
-            J1[:, mod.iLayer + 2:] = J[:, mod.iLayer + 1:]
-            tmp = self.sensitivity(mod, ix=[mod.iLayer, mod.iLayer + 1], scale=scale, modelChanged=True)
-            J1[:, mod.iLayer:mod.iLayer + 2] = tmp
-            return J1
-
-        if(option == 1):  # Deleted a layer
-            J1[:, :mod.iLayer] = J[:, :mod.iLayer]
-            J1[:, mod.iLayer + 1:] = J[:, mod.iLayer + 2:]
-            tmp = self.sensitivity(mod, ix=[mod.iLayer], scale=scale, modelChanged=True)
-            J1[:, mod.iLayer] = tmp[:, 0]
-            return J1
-
-        if(option == 2):  # Perturbed a layer
-            J1[:, :mod.iLayer] = J[:, :mod.iLayer]
-            J1[:, mod.iLayer + 1:] = J[:, mod.iLayer + 1:]
-            tmp = self.sensitivity(mod, ix=[mod.iLayer], scale=scale, modelChanged=True)
-            J1[:, mod.iLayer] = tmp[:, 0]
-            return J1
-
-        assert False, __name__ + '.updateSensitivity: Invalid option [0,1,2]'
-
-
-    def forward(self, mod):
-        """ Forward model the data from the given model """
-
-        assert isinstance(mod, Model), TypeError("Invalid model class for forward modeling [1D]")
-
-        self._forward1D(mod)
-
-
-    def sensitivity(self, mod, ix=None, scale=False, modelChanged=True):
-        """ Compute the sensitivty matrix for the given model """
-
-        assert isinstance(mod, Model), TypeError("Invalid model class for sensitivity matrix [1D]")
-
-        return StatArray(self._sensitivity1D(mod, ix, scale, modelChanged), 'Sensitivity', '$\\frac{V}{ASm^{3}}$')
-
-
-    def _forward1D(self, mod):
-        """ Forward model the data from a 1D layered earth model """
-        heightTolerance = 0.0
-        if (self.z > heightTolerance):
-            self._BrodieForward(mod)
-        else:
-            self._simPEGForward(mod)
-
-
-    def _BrodieForward(self, mod):
-        # Generate the Brodie Earth class
-        E = Earth(mod.par[:], mod.thk[:-1])
-        # Generate the Brodie Geometry class
-        G = Geometry(self.z[0], self.T.roll, self.T.pitch, self.T.yaw, -
-                    12.64, 0.0, 2.11, self.R.roll, self.R.pitch, self.R.yaw)
-
-        # Forward model the data for each system
-        for i in range(self.nSystems):
-            iSys = self._systemIndices(i)
-            fm = self.system[i].forwardmodel(G, E)
-            self._predictedData[iSys] = -fm.SZ[:]  # Store the necessary component
-
-
-    def _simPEGForward(self, mod):
-        
-        from SimPEG import Maps
-        from simpegEM1D import (EM1DSurveyTD, EM1D, set_mesh_1d)
-
-        mesh1D = set_mesh_1d(mod.depth)
-        expmap = Maps.ExpMap(mesh1D)
-        prob = EM1D(mesh1D, sigmaMap = expmap, chi = mod.chim)
-
-        if (self.dualMoment()):
-
-            print(self.system[0].loopRadius(), self.system[0].peakCurrent())
-
-            simPEG_survey = EM1DSurveyTD(
-                rx_location=np.array([0., 0., 0.]),
-                src_location=np.array([0., 0., 0.]),
-                topo=np.r_[0., 0., 0.],
-                depth=-mod.depth,
-                rx_type='dBzdt',
-                wave_type='general',
-                src_type='CircularLoop',
-                a=self.system[0].loopRadius(),
-                I=self.system[0].peakCurrent(),
-                time=self.system[0].windows.centre,
-                time_input_currents=self.system[0].waveform.transmitterTime,
-                input_currents=self.system[0].waveform.transmitterCurrent,
-                n_pulse=2,
-                base_frequency=self.system[0].baseFrequency(),
-                use_lowpass_filter=True,
-                high_cut_frequency=450000,
-                moment_type='dual',
-                time_dual_moment=self.system[1].windows.centre,
-                time_input_currents_dual_moment=self.system[1].waveform.transmitterTime,
-                input_currents_dual_moment=self.system[1].waveform.transmitterCurrent,
-                base_frequency_dual_moment=self.system[1].baseFrequency(),
-            )
-        else:
-
-            simPEG_survey = EM1DSurveyTD(
-                rx_location=np.array([0., 0., 0.]),
-                src_location=np.array([0., 0., 0.]),
-                topo=np.r_[0., 0., 0.],
-                depth=-mod.depth,
-                rx_type='dBzdt',
-                wave_type='general',
-                src_type='CircularLoop',
-                a=self.system[0].loopRadius(),
-                I=self.system[0].peakCurrent(),
-                time=self.system[0].windows.centre,
-                time_input_currents=self.system[0].waveform.transmitterTime,
-                input_currents=self.system[0].waveform.transmitterCurrent,
-                n_pulse=1,
-                base_frequency=self.system[0].baseFrequency(),
-                use_lowpass_filter=True,
-                high_cut_frequency=7e4,
-                moment_type='single',
-            )
-
-        prob.pair(simPEG_survey)
-            
-        self._predictedData[:] = -simPEG_survey.dpred(mod.par)
-
-
-    def _sensitivity1D(self, mod, ix=None, scale=False, modelChanged=True):
-        """ Compute the sensitivty matrix for a 1D layered earth model, optionally compute the responses for only the layers in ix """
-        # Unfortunately the code requires forward modelled data to compute the
-        # sensitivity if the model has changed since last time
-        if modelChanged:
-            E = Earth(mod.par[:], mod.thk[:-1])
-            G = Geometry(self.z[0], self.T.roll, self.T.pitch, self.T.yaw, -
-                         12.64, 0.0, 2.11, self.R.roll, self.R.pitch, self.R.yaw)
-            for i in range(self.nSystems):
-                self.system[i].forwardmodel(G, E)
-        if (ix is None):  # Generate a full matrix if the layers are not specified
-            ix = range(mod.nCells[0])
-            J = np.zeros([self.nWindows, mod.nCells[0]])
-        else:  # Partial matrix for specified layers
-            J = np.zeros([self.nWindows, len(ix)])
-
-        for j in range(self.nSystems):  # For each system
-            iSys = self._systemIndices(j)
-            for i in range(len(ix)):  # For the specified layers
-                tmp = self.system[j].derivative(
-                    self.system[j].CONDUCTIVITYDERIVATIVE, ix[i] + 1)
-                # Store the necessary component
-                J[iSys, i] = -mod.par[ix[i]] * tmp.SZ[:]
-
-        if scale:
-            for j in range(self.nSystems):  # For each system
-                iSys = self._systemIndices(j)
-                for i in range(len(ix)):  # For the specified layers
-                    # Scale the sensitivity matix rows by the data weights if
-                    # required
-                    J[iSys, i] /= self._std[ISYS]
-
-        J = J[self.iActive, :]
-        return J
-
-
-    def Isend(self, dest, world, systems=None):
-        tmp = np.empty(7, dtype=np.float64)
-        tmp[:] = np.asarray([self.x, self.y, self.z, self.elevation, self.nSystems, self.lineNumber, self.fiducial])
-        myMPI.Isend(tmp, dest=dest, world=world)
-        if systems is None:
-            for i in range(self.nSystems):
-                world.isend(self.system[i].fileName, dest=dest)
-        self._data.Isend(dest, world)
-        self._std.Isend(dest, world)
-        self._predictedData.Isend(dest, world)
-        self.T.Isend(dest, world)
-        self.R.Isend(dest, world)
-
-
-
-    def Irecv(self, source, world, systems=None):
-
-        tmp = np.empty(7, dtype=np.float64)
-        tmp = myMPI.Irecv(source=source, world=world)
-
-        if systems is None:
-            nSystems = np.int32(tmp[4])
-
-            systems = []
-            for i in range(nSystems):
-                systems.append(world.irecv(source=source).wait())
-
-        s = StatArray(0)
-        d = s.Irecv(source, world)
-        s = s.Irecv(source, world)
-        p = s.Irecv(source, world)
-        c = CircularLoop()
-        T = c.Irecv(source, world)
-        R = c.Irecv(source, world)
-
-        return TdemDataPoint(tmp[0], tmp[1], tmp[2], tmp[3], data=d, std=s, predictedData=p, system=systems, T=T, R=R, lineNumber=tmp[5], fiducial=tmp[6])
+from copy import deepcopy
+from ....classes.core.StatArray import StatArray
+from ...model.Model import Model
+from .EmDataPoint import EmDataPoint
+from ...system.EmLoop import EmLoop
+from ...system.CircularLoop import CircularLoop
+from ....base.logging import myLogger
+from ...system.TdemSystem import TdemSystem
+
+try:
+    from gatdaem1d import Earth
+    from gatdaem1d import Geometry
+except:
+    h=("Could not find a Time Domain forward modeller. \n"
+       "Please see the package's README for instructions on how to install one")
+    print(Warning(h))
+import matplotlib.pyplot as plt
+import numpy as np
+#from ....base import Error as Err
+from ....base import fileIO as fIO
+from ....base import customFunctions as cf
+from ....base.customFunctions import safeEval
+from ....base.customFunctions import findNotNans, isInt
+from ....base import customPlots as cp
+from ....base import MPI as myMPI
+from os.path import split as psplt
+from os.path import join
+
+
+class TdemDataPoint(EmDataPoint):
+    """ Initialize a Time domain EMData Point
+
+
+    TdemDataPoint(x, y, z, elevation, data, std, system, T, R, lineNumber, fiducial)
+
+    Parameters
+    ----------
+    x : np.float64
+        The easting co-ordinate of the data point
+    y : np.float64
+        The northing co-ordinate of the data point
+    z : np.float64
+        The height of the data point above ground
+    elevation : np.float64, optional
+        The elevation of the data point, default is 0.0
+    data : list of arrays, optional
+        A list of 1D arrays, where each array contains the data in each system.
+        The arrays are vertically concatenated inside the TdemDataPoint object
+    std : list of arrays, optional
+        A list of 1D arrays, where each array contains the errors in each system.
+        The arrays are vertically concatenated inside the TdemDataPoint object
+    system : TdemSystem, optional
+        Time domain system class
+    T : EmLoop, optional
+        Transmitter loop class
+    R : EmLoop, optional
+        Receiver loop class
+    lineNumber : float, optional
+        The line number associated with the datapoint
+    fiducial : float, optional
+        The fiducial associated with the datapoint
+
+    Returns
+    -------
+    out : TdemDataPoint
+        A time domain EM sounding
+
+    Notes
+    -----
+    The data argument is a set of lists with length equal to the number of systems.  
+    These data are unpacked and vertically concatenated in this class. 
+    The parameter self._data will have length equal to the sum of the number of time gates in each system.  
+    The same is true for the errors, and the predicted data vector.
+
+    """
+
+    def __init__(self, x=0.0, y=0.0, z=0.0, elevation=0.0, data=None, std=None, predictedData=None, system=None, T=None, R=None, lineNumber=0.0, fiducial=0.0):
+        """Initializer. """
+
+        if not T is None:
+            assert isinstance(T, EmLoop), TypeError("Transmitter must be of type EmLoop")
+
+        if not R is None:
+            assert isinstance(R, EmLoop), TypeError("Receiver must be of type EmLoop")
+
+        if (system is None):
+            return
+        else:
+            if isinstance(system, (str, TdemSystem)):
+                system = [system]
+            assert all((isinstance(sys, (str, TdemSystem)) for sys in system)), TypeError("System must be list with items of type TdemSystem")
+
+        nSystems = len(system)
+        nTimes = np.empty(nSystems, dtype=np.int32)
+        systems = []
+        for j, sys in enumerate(system):
+            if isinstance(sys, str):
+                systems.append(TdemSystem(sys))
+            elif isinstance(sys, TdemSystem):
+                systems.append(sys)
+            # Number of time gates
+            nTimes[j] = systems[j].nwindows()
+
+        nChannels = np.sum(nTimes)
+
+        if not data is None:
+            assert data.size == nChannels, ValueError("Size of data must equal total number of time channels {}".format(nChannels))
+        if not std is None:
+            assert std.size == nChannels, ValueError("Size of std must equal total number of time channels {}".format(nChannels))
+        if not predictedData is None:
+            assert predictedData.size == nChannels, ValueError("Size of predictedData must equal total number of time channels {}".format(nChannels))
+            
+        EmDataPoint.__init__(self, nChannelsPerSystem=nTimes, x=x, y=y, z=z, elevation=elevation, data=data, std=std, predictedData=predictedData, dataUnits=r'$\frac{V}{Am^{4}}$', lineNumber=lineNumber, fiducial=fiducial)
+
+        self._data.name = "Time domain data"
+
+        self.nSystems = nSystems
+        self.system = systems
+
+        self.getIplotActive()
+                
+        # EmLoop Transnmitter
+        self.T = deepcopy(T)
+        # EmLoop Reciever
+        self.R = deepcopy(R)
+
+        k = 0
+        for i in range(self.nSystems):
+            # Set the channel names
+            for iTime in range(self.nTimes[i]):
+                self._channelNames[k] = 'Time {:.3e} s'.format(self.system[i].windows.centre[iTime])
+                k += 1
+
+
+    @property
+    def nTimes(self):
+        return self.nChannelsPerSystem
+
+    @property
+    def nWindows(self):
+        return self.nChannels
+
+
+    def times(self, system=0):
+        """ Return the window times in an StatArray """
+        return self.system[system].times
+
+
+    def deepcopy(self):
+        """ Define a deepcopy routine """
+        return deepcopy(self)
+
+
+    def __deepcopy__(self, memo):
+        out = TdemDataPoint(self.x, self.y, self.z, self.elevation, self._data, self._std, self._predictedData, self.system, self.T, self.R)
+        # StatArray of Relative Errors
+        out.relErr = self.relErr.deepcopy()
+        # StatArray of Additive Errors
+        out.addErr = self.addErr.deepcopy()
+        # Initialize the sensitivity matrix
+        out.J = deepcopy(self.J)
+
+        return out
+
+
+    def getIplotActive(self):
+        """ Get the active data indices per system.  Used for plotting. """
+        self.iplotActive = []
+        i0 = 0
+        for i in range(self.nSystems):
+            i1 = i0 + self.nTimes[i]
+            self.iplotActive.append(findNotNans(self._data[i0:i1]))
+            i0 = i1
+
+
+    def dualMoment(self):
+        """ Returns True if the number of systems is > 1 """
+        return len(self.system) > 1
+
+
+    def hdfName(self):
+        """ Reprodicibility procedure """
+        return('TdemDataPoint(0.0,0.0,0.0,0.0)')
+
+
+    def createHdf(self, parent, myName, nRepeats=None, fillvalue=None):
+        """ Create the hdf group metadata in file
+        parent: HDF object to create a group inside
+        myName: Name of the group
+        """
+        # create a new group inside h5obj
+        grp = parent.create_group(myName)
+        grp.attrs["repr"] = self.hdfName()
+        grp.create_dataset('nSystems', data=self.nSystems)
+        for i in range(self.nSystems):
+            grp.create_dataset('System{}'.format(i), data=np.string_(psplt(self.system[i].fileName)[-1]))
+        self.x.createHdf(grp, 'x', nRepeats=nRepeats, fillvalue=fillvalue)
+        self.y.createHdf(grp, 'y', nRepeats=nRepeats, fillvalue=fillvalue)
+        self.z.createHdf(grp, 'z', nRepeats=nRepeats, fillvalue=fillvalue)
+        self.elevation.createHdf(grp, 'e', nRepeats=nRepeats, fillvalue=fillvalue)
+        self._data.createHdf(grp, 'd', nRepeats=nRepeats, fillvalue=fillvalue)
+        self._std.createHdf(grp, 's', nRepeats=nRepeats, fillvalue=fillvalue)
+        self._predictedData.createHdf(grp, 'p', nRepeats=nRepeats, fillvalue=fillvalue)
+        self.relErr.createHdf(grp, 'relErr', nRepeats=nRepeats, fillvalue=fillvalue)
+        self.addErr.createHdf(grp, 'addErr', nRepeats=nRepeats, fillvalue=fillvalue)
+        self.T.createHdf(grp, 'T', nRepeats=nRepeats, fillvalue=fillvalue)
+        self.R.createHdf(grp, 'R', nRepeats=nRepeats, fillvalue=fillvalue)
+
+
+    def writeHdf(self, parent, myName, index=None):
+        """ Write the StatArray to an HDF object
+        parent: Upper hdf file or group
+        myName: object hdf name. Assumes createHdf has already been called
+        create: optionally create the data set as well before writing
+        """
+
+        if (not index is None):
+            assert isInt(index), TypeError('Index must be an int')
+
+        grp = parent.get(myName)
+
+        self.x.writeHdf(grp, 'x',  index=index)
+        self.y.writeHdf(grp, 'y',  index=index)
+        self.z.writeHdf(grp, 'z',  index=index)
+        self.elevation.writeHdf(grp, 'e',  index=index)
+        self._data.writeHdf(grp, 'd',  index=index)
+        self._std.writeHdf(grp, 's',  index=index)
+        self._predictedData.writeHdf(grp, 'p',  index=index)
+        self.relErr.writeHdf(grp, 'relErr',  index=index)
+        self.addErr.writeHdf(grp, 'addErr',  index=index)
+        self.T.writeHdf(grp, 'T',  index=index)
+        self.R.writeHdf(grp, 'R',  index=index)
+        #writeNumpy(self.iActive, grp, 'iActive')
+
+#    def toHdf(self, parent, myName):
+#        """ Write the TdemDataPoint to an HDF object
+#        h5obj: :An HDF File or Group Object.
+#        """
+#        self.writeHdf(parent, myName, index=np.s_[0])
+
+    def fromHdf(self, grp, index=None, **kwargs):
+        """ Reads the object from a HDF group """
+
+        assert ('sysPath' in kwargs), ValueError("missing 1 required argument 'sysPath', the path to directory containing system files")
+
+        sysPath = kwargs.pop('sysPath', None)
+        assert (not sysPath is None), ValueError("missing 1 required argument 'sysPath', the path to directory containing system files")
+        if (not index is None):
+            assert isInt(index), ValueError("index must be of type int")
+
+        item = grp.get('x')
+        obj = eval(safeEval(item.attrs.get('repr')))
+        x = obj.fromHdf(item, index=index)
+        item = grp.get('y')
+        obj = eval(safeEval(item.attrs.get('repr')))
+        y = obj.fromHdf(item, index=index)
+        item = grp.get('z')
+        obj = eval(safeEval(item.attrs.get('repr')))
+        z = obj.fromHdf(item, index=index)
+        item = grp.get('e')
+        obj = eval(safeEval(item.attrs.get('repr')))
+        e = obj.fromHdf(item, index=index)
+
+        nSystems = np.int(np.asarray(grp.get('nSystems')))
+        systems = []
+        for i in range(nSystems):
+            # Get the system file name. h5py has to encode strings using utf-8, so decode it!
+            systems.append(TdemSystem(join(sysPath, str(np.asarray(grp.get('System{}'.format(i))), 'utf-8'))))
+
+        _aPoint = TdemDataPoint(x, y, z, e, system=systems)
+
+        slic = None
+        if (not index is None):
+            slic = np.s_[index,:]
+
+        item = grp.get('d')
+        obj = eval(safeEval(item.attrs.get('repr')))
+        _aPoint._data = obj.fromHdf(item, index=slic)
+        item = grp.get('s')
+        obj = eval(safeEval(item.attrs.get('repr')))
+        _aPoint._std = obj.fromHdf(item, index=slic)
+        item = grp.get('p')
+        obj = eval(safeEval(item.attrs.get('repr')))
+        _aPoint._predictedData = obj.fromHdf(item, index=slic)
+        if (_aPoint.nSystems == 1):
+            slic = index
+        item = grp.get('relErr')
+        obj = eval(safeEval(item.attrs.get('repr')))
+        _aPoint.relErr = obj.fromHdf(item, index=slic)
+        item = grp.get('addErr')
+        obj = eval(safeEval(item.attrs.get('repr')))
+        _aPoint.addErr = obj.fromHdf(item, index=slic)
+        item = grp.get('T')
+        obj = eval(safeEval(item.attrs.get('repr')))
+        _aPoint.T = obj.fromHdf(item, index=index)
+        item = grp.get('R')
+        obj = eval(safeEval(item.attrs.get('repr')))
+        _aPoint.R = obj.fromHdf(item, index=index)
+
+        _aPoint.iActive = _aPoint.getActiveData()
+
+        _aPoint.getIplotActive()
+
+        return _aPoint
+
+
+#  def calibrate(self,Predicted=True):
+#    """ Apply calibration factors to the data point """
+#    # Make complex numbers from the data
+#    if (Predicted):
+#      tmp=cf.mergeComplex(self._predictedData)
+#    else:
+#      tmp=cf.mergeComplex(self._data)
+#
+#    # Get the calibration factors for each frequency
+#    i1=0;i2=self.system.nFreq
+#    G=self.calibration[i1:i2];i1+=self.system.nFreq;i2+=self.system.nFreq
+#    Phi=self.calibration[i1:i2];i1+=self.system.nFreq;i2+=self.system.nFreq
+#    Bi=self.calibration[i1:i2];i1+=self.system.nFreq;i2+=self.system.nFreq
+#    Bq=self.calibration[i1:i2]
+#
+#    # Calibrate the data
+#    tmp[:]=G*np.exp(1j*Phi)*tmp+Bi+(1j*Bq)
+#
+#    # Split the complex numbers back out
+#    if (Predicted):
+#      self._predictedData[:]=cf.splitComplex(tmp)
+#    else:
+#      self._data[:]=cf.splitComplex(tmp)
+#
+
+    def plotWaveform(self,**kwargs):
+        for i in range(self.nSystems):
+            if (self.nSystems > 1):
+                plt.subplot(2, 1, i + 1)
+            plt.plot(self.system[i].waveform.time, self.system[i].waveform.current, **kwargs)
+            cp.xlabel('Time (s)')
+            cp.ylabel('Normalized Current (A)')
+            plt.margins(0.1, 0.1)
+
+
+    def plot(self, title='Time Domain EM Data', withErrorBars=True, **kwargs):
+        """ Plot the Inphase and Quadrature Data for an EM measurement
+        """
+        ax=plt.gca()
+
+        kwargs['marker'] = kwargs.pop('marker', 'v')
+        kwargs['markersize'] = kwargs.pop('markersize', 7)
+        c = kwargs.pop('color', [cp.wellSeparated[i+1] for i in range(self.nSystems)])
+        mfc = kwargs.pop('markerfacecolor',[cp.wellSeparated[i+1] for i in range(self.nSystems)])
+        assert len(c) == self.nSystems, ValueError("color must be a list of length {}".format(self.nSystems))
+        assert len(mfc) == self.nSystems, ValueError("markerfacecolor must be a list of length {}".format(self.nSystems))
+        kwargs['markeredgecolor'] = kwargs.pop('markeredgecolor', 'k')
+        kwargs['markeredgewidth'] = kwargs.pop('markeredgewidth', 1.0)
+        kwargs['alpha'] = kwargs.pop('alpha', 0.8)
+        kwargs['linestyle'] = kwargs.pop('linestyle', 'none')
+        kwargs['linewidth'] = kwargs.pop('linewidth', 2)
+
+        xscale = kwargs.pop('xscale', 'log')
+        yscale = kwargs.pop('yscale', 'log')
+
+        iJ0 = 0
+        for j in range(self.nSystems):
+            iAct = self.iplotActive[j]
+            iS = self._systemIndices(j)
+            d = self._data[iS]
+            if (withErrorBars):
+                s = self._std[iS]
+                plt.errorbar(self.times(j)[iAct], d[iAct], yerr=s[iAct],
+                color=c[j],
+                markerfacecolor=mfc[j],
+                label='System: {}'.format(j+1),
+                **kwargs)
+            else:
+                plt.plot(self.times(j)[iAct], d[iAct],
+                markerfacecolor=mfc[j],
+                label='System: {}'.format(j+1),
+                **kwargs)
+            iJ0 += self.system[j].nwindows()
+
+
+        plt.xscale(xscale)
+        plt.yscale(yscale)
+        cp.xlabel('Time (s)')
+        cp.ylabel(cf.getNameUnits(self._data))
+        cp.title(title)
+        
+        if self.nSystems > 1:
+            plt.legend()
+
+        return ax
+    
+
+    def plotPredicted(self, title='Time Domain EM Data', **kwargs):
+
+        noLabels = kwargs.pop('nolabels', False)
+
+        if (not noLabels):
+            cp.xlabel('Time (s)')
+            cp.ylabel(cf.getNameUnits(self._predictedData))
+            cp.title(title)
+        
+        kwargs['color'] = kwargs.pop('color', cp.wellSeparated[3])
+        kwargs['linewidth'] = kwargs.pop('linewidth', 2)
+        kwargs['alpha'] = kwargs.pop('alpha', 0.7)
+        xscale = kwargs.pop('xscale', 'log')
+        yscale = kwargs.pop('yscale', 'log')
+        for i in range(self.nSystems):
+            iAct = self.iplotActive[i]
+
+            p = self._predictedData[self._systemIndices(i)]
+            p[iAct].plot(x=self.times(i)[iAct], **kwargs)
+
+        plt.xscale(xscale)
+        plt.yscale(yscale)
+
+
+    def plotDataResidual(self, title='', **kwargs):
+
+        
+        lw = kwargs.pop('linewidth',2)
+        a = kwargs.pop('alpha',0.7)
+
+        xscale = kwargs.pop('xscale','linear')
+        yscale = kwargs.pop('yscale','linear')
+
+        for i in range(self.nSystems):
+            iAct = self.iplotActive[i]
+            dD = self.deltaD[self._systemIndices(i)]
+            np.abs(dD[iAct]).plot(x=self.times(i)[iAct], **kwargs)
+
+        plt.xscale(xscale)
+        plt.yscale(yscale)
+
+        plt.ylabel("|{}| ({})".format(dD.getName(), dD.getUnits()))
+
+        cp.title(title)
+
+    
+    def priorProbability(self, rErr, aErr, height, calibration, verbose=False):
+        """Evaluate the probability for the EM data point given the specified attached priors
+
+        Parameters
+        ----------
+        rEerr : bool
+            Include the relative error when evaluating the prior
+        aEerr : bool
+            Include the additive error when evaluating the prior
+        height : bool
+            Include the elevation when evaluating the prior
+        calibration : bool
+            Include the calibration parameters when evaluating the prior
+        verbose : bool
+            Return the components of the probability, i.e. the individually evaluated priors
+
+        Returns
+        -------
+        out : np.float64
+            The evaluation of the probability using all assigned priors
+
+        Notes
+        -----
+        For each boolean, the associated prior must have been set.
+
+        Raises
+        ------
+        TypeError
+            If a prior has not been set on a requested parameter
+
+        """
+        probability = np.float64(0.0)
+        errProbability = np.float64(0.0)
+
+        P_relative = np.float64(0.0)
+        P_additive = np.float64(0.0)
+        P_height = np.float64(0.0)
+        P_calibration = np.float64(0.0)
+
+        if rErr:  # Relative Errors
+            P_relative = self.relErr.probability()
+            errProbability += P_relative
+        if aErr:  # Additive Errors
+            P_additive = self.addErr.probability(np.log(self.addErr))
+            errProbability += P_additive
+
+        probability += errProbability
+        if height:  # Elevation
+            P_height = (self.z.probability())
+            probability += P_height
+        if calibration:  # Calibration parameters
+            P_calibration = self.calibration.probability()
+            probability += P_calibration
+
+        probability = np.float64(probability)
+        
+        if verbose:
+            return probability, np.asarray([P_relative, P_additive, P_height, P_calibration])
+        return probability
+
+
+    def proposeAdditiveError(self):
+
+        # Generate a new error
+        tmp = self.addErr.proposal.rng(1)
+        if self.addErr.hasPrior():
+            p = self.addErr.probability(tmp)
+            while p == 0.0 or p == -np.inf:
+                tmp = self.addErr.proposal.rng(1)
+                p = self.addErr.probability(tmp)
+        # Update the mean of the proposed errors
+        self.addErr.proposal.mean[:] = tmp
+        self.addErr[:] = np.exp(tmp)
+
+
+    def setAdditiveErrorPrior(self, minimum, maximum, prng=None):
+        minimum = np.atleast_1d(minimum)
+        assert minimum.size == self.nSystems, ValueError("minimum must have {} entries".format(self.nSystems))
+        assert np.all(minimum > 0.0), ValueError("minimum values must be in linear space i.e. > 0.0")
+        maximum = np.atleast_1d(maximum)
+        assert maximum.size == self.nSystems, ValueError("maximum must have {} entries".format(self.nSystems))
+        assert np.all(maximum > 0.0), ValueError("maximum values must be in linear space i.e. > 0.0")
+        self.addErr.setPrior('UniformLog', np.log(minimum), np.log(maximum), prng=prng)
+
+    
+    def setAdditiveErrorProposal(self, means, variances, prng=None):
+        means = np.atleast_1d(means)
+        assert means.size == self.nSystems, ValueError("means must have {} entries".format(self.nSystems))
+        variances = np.atleast_1d(variances)
+        assert variances.size == self.nSystems, ValueError("variances must have {} entries".format(self.nSystems))
+        variancesOfLog = variances / means
+
+        self.addErr.setProposal('MvNormal', np.log(means), variancesOfLog, prng=prng)
+
+    # def scaleJ(self, Jin, power=1.0):
+    #     """ Scales a matrix by the errors in the given data
+    #     Useful if a sensitivity matrix is generated using one data point, but must be scaled by the errors in another """
+    #     J1 = np.zeros(Jin.shape)
+    #     J1[:, :] = Jin * (np.repeat(self._std[self.iActive, np.newaxis]**-power, np.size(J1, 1), 1))
+    #     return J1
+
+
+    def updateErrors(self, relativeErr, additiveErr):
+        """ Updates the data errors
+
+        Assumes a t^-0.5 behaviour e.g. logarithmic gate averaging
+        V0 is assumed to be ln(Error @ 1ms)
+
+        Parameters
+        ----------  
+        relativeErr : list of scalars or list of array_like
+            A fraction percentage that is multiplied by the observed data. The list should have length equal to the number of systems. The entries in each item can be scalar or array_like.
+        additiveErr : list of scalars or list of array_like
+            An absolute value of additive error. The list should have length equal to the number of systems. The entries in each item can be scalar or array_like.
+
+        Raises
+        ------
+        TypeError
+            If relativeErr or additiveErr is not a list
+        TypeError
+            If the length of relativeErr or additiveErr is not equal to the number of systems
+        TypeError
+            If any item in the relativeErr or additiveErr lists is not a scalar or array_like of length equal to the number of time channels
+        ValueError
+            If any relative or additive errors are <= 0.0
+        """
+        relativeErr = np.atleast_1d(relativeErr)
+        additiveErr = np.atleast_1d(additiveErr)
+
+        #assert (isinstance(relativeErr, list)), TypeError("relativeErr must be a list of size equal to the number of systems {}".format(self.nSystems))
+        assert (relativeErr.size == self.nSystems), TypeError("relativeErr must be a list of size equal to the number of systems {}".format(self.nSystems))
+
+        #assert (isinstance(additiveErr, list)), TypeError("additiveErr must be a list of size equal to the number of systems {}".format(self.nSystems))
+        assert (relativeErr.size == self.nSystems), TypeError("additiveErr must be a list of size equal to the number of systems {}".format(self.nSystems))
+
+        t0 = 0.5 * np.log(1e-3)  # Assign fixed t0 at 1ms
+        # For each system assign error levels using the user inputs
+        for i in range(self.nSystems):
+            assert (isinstance(relativeErr[i], float) or isinstance(relativeErr[i], np.ndarray)), TypeError("relativeErr for system {} must be a float or have size equal to the number of channels {}".format(i+1, self.nTimes[i]))
+            assert (isinstance(additiveErr[i], float) or isinstance(additiveErr[i], np.ndarray)), TypeError("additiveErr for system {} must be a float or have size equal to the number of channels {}".format(i+1, self.nTimes[i]))
+            assert (np.all(relativeErr[i] > 0.0)), ValueError("relativeErr for system {} cannot contain values <= 0.0.".format(i+1))
+            assert (np.all(additiveErr[i] > 0.0)), ValueError("additiveErr for system {} should contain values > 0.0. Make sure the values are in linear space".format(i+1))
+            iSys = self._systemIndices(system=i)
+            
+            # Compute the relative error
+            rErr = relativeErr[i] * self._data[iSys]
+            aErr = np.exp(np.log(additiveErr[i]) - 0.5 * np.log(self.times(i)) + t0)
+
+            self._std[iSys] = np.sqrt((rErr**2.0) + (aErr**2.0))
+
+        # Update the variance of the predicted data prior
+        if self._predictedData.hasPrior():
+            self._predictedData.prior.variance[:] = self._std[self.iActive]**2.0
+
+
+    def updateSensitivity(self, J, mod, option, scale=False):
+        """ Compute an updated sensitivity matrix using a new model based on an existing matrix """
+        J1 = np.zeros([np.size(self.iActive), mod.nCells[0]])
+
+        if(option == 3):  # Do Nothing!
+            J1[:, :] = J[:, :]
+            return J1
+
+        if (option == 0):  # Created a layer
+            J1[:, :mod.iLayer] = J[:, :mod.iLayer]
+            J1[:, mod.iLayer + 2:] = J[:, mod.iLayer + 1:]
+            tmp = self.sensitivity(mod, ix=[mod.iLayer, mod.iLayer + 1], scale=scale, modelChanged=True)
+            J1[:, mod.iLayer:mod.iLayer + 2] = tmp
+            return J1
+
+        if(option == 1):  # Deleted a layer
+            J1[:, :mod.iLayer] = J[:, :mod.iLayer]
+            J1[:, mod.iLayer + 1:] = J[:, mod.iLayer + 2:]
+            tmp = self.sensitivity(mod, ix=[mod.iLayer], scale=scale, modelChanged=True)
+            J1[:, mod.iLayer] = tmp[:, 0]
+            return J1
+
+        if(option == 2):  # Perturbed a layer
+            J1[:, :mod.iLayer] = J[:, :mod.iLayer]
+            J1[:, mod.iLayer + 1:] = J[:, mod.iLayer + 1:]
+            tmp = self.sensitivity(mod, ix=[mod.iLayer], scale=scale, modelChanged=True)
+            J1[:, mod.iLayer] = tmp[:, 0]
+            return J1
+
+        assert False, __name__ + '.updateSensitivity: Invalid option [0,1,2]'
+
+
+    def forward(self, mod):
+        """ Forward model the data from the given model """
+
+        assert isinstance(mod, Model), TypeError("Invalid model class for forward modeling [1D]")
+
+        self._forward1D(mod)
+
+
+    def sensitivity(self, mod, ix=None, scale=False, modelChanged=True):
+        """ Compute the sensitivty matrix for the given model """
+
+        assert isinstance(mod, Model), TypeError("Invalid model class for sensitivity matrix [1D]")
+
+        return StatArray(self._sensitivity1D(mod, ix, scale, modelChanged), 'Sensitivity', '$\\frac{V}{ASm^{3}}$')
+
+
+    def _forward1D(self, mod):
+        """ Forward model the data from a 1D layered earth model """
+        heightTolerance = 0.0
+        if (self.z > heightTolerance):
+            self._BrodieForward(mod)
+        else:
+            self._simPEGForward(mod)
+
+
+    def _BrodieForward(self, mod):
+        # Generate the Brodie Earth class
+        E = Earth(mod.par[:], mod.thk[:-1])
+        # Generate the Brodie Geometry class
+        G = Geometry(self.z[0], self.T.roll, self.T.pitch, self.T.yaw, -
+                    12.64, 0.0, 2.11, self.R.roll, self.R.pitch, self.R.yaw)
+
+        # Forward model the data for each system
+        for i in range(self.nSystems):
+            iSys = self._systemIndices(i)
+            fm = self.system[i].forwardmodel(G, E)
+            self._predictedData[iSys] = -fm.SZ[:]  # Store the necessary component
+
+
+    def _simPEGForward(self, mod):
+        
+        from SimPEG import Maps
+        from simpegEM1D import (EM1DSurveyTD, EM1D, set_mesh_1d)
+
+        mesh1D = set_mesh_1d(mod.depth)
+        expmap = Maps.ExpMap(mesh1D)
+        prob = EM1D(mesh1D, sigmaMap = expmap, chi = mod.chim)
+
+        if (self.dualMoment()):
+
+            print(self.system[0].loopRadius(), self.system[0].peakCurrent())
+
+            simPEG_survey = EM1DSurveyTD(
+                rx_location=np.array([0., 0., 0.]),
+                src_location=np.array([0., 0., 0.]),
+                topo=np.r_[0., 0., 0.],
+                depth=-mod.depth,
+                rx_type='dBzdt',
+                wave_type='general',
+                src_type='CircularLoop',
+                a=self.system[0].loopRadius(),
+                I=self.system[0].peakCurrent(),
+                time=self.system[0].windows.centre,
+                time_input_currents=self.system[0].waveform.transmitterTime,
+                input_currents=self.system[0].waveform.transmitterCurrent,
+                n_pulse=2,
+                base_frequency=self.system[0].baseFrequency(),
+                use_lowpass_filter=True,
+                high_cut_frequency=450000,
+                moment_type='dual',
+                time_dual_moment=self.system[1].windows.centre,
+                time_input_currents_dual_moment=self.system[1].waveform.transmitterTime,
+                input_currents_dual_moment=self.system[1].waveform.transmitterCurrent,
+                base_frequency_dual_moment=self.system[1].baseFrequency(),
+            )
+        else:
+
+            simPEG_survey = EM1DSurveyTD(
+                rx_location=np.array([0., 0., 0.]),
+                src_location=np.array([0., 0., 0.]),
+                topo=np.r_[0., 0., 0.],
+                depth=-mod.depth,
+                rx_type='dBzdt',
+                wave_type='general',
+                src_type='CircularLoop',
+                a=self.system[0].loopRadius(),
+                I=self.system[0].peakCurrent(),
+                time=self.system[0].windows.centre,
+                time_input_currents=self.system[0].waveform.transmitterTime,
+                input_currents=self.system[0].waveform.transmitterCurrent,
+                n_pulse=1,
+                base_frequency=self.system[0].baseFrequency(),
+                use_lowpass_filter=True,
+                high_cut_frequency=7e4,
+                moment_type='single',
+            )
+
+        prob.pair(simPEG_survey)
+            
+        self._predictedData[:] = -simPEG_survey.dpred(mod.par)
+
+
+    def _sensitivity1D(self, mod, ix=None, scale=False, modelChanged=True):
+        """ Compute the sensitivty matrix for a 1D layered earth model, optionally compute the responses for only the layers in ix """
+        # Unfortunately the code requires forward modelled data to compute the
+        # sensitivity if the model has changed since last time
+        if modelChanged:
+            E = Earth(mod.par[:], mod.thk[:-1])
+            G = Geometry(self.z[0], self.T.roll, self.T.pitch, self.T.yaw, -
+                         12.64, 0.0, 2.11, self.R.roll, self.R.pitch, self.R.yaw)
+            for i in range(self.nSystems):
+                self.system[i].forwardmodel(G, E)
+        if (ix is None):  # Generate a full matrix if the layers are not specified
+            ix = range(mod.nCells[0])
+            J = np.zeros([self.nWindows, mod.nCells[0]])
+        else:  # Partial matrix for specified layers
+            J = np.zeros([self.nWindows, len(ix)])
+
+        for j in range(self.nSystems):  # For each system
+            iSys = self._systemIndices(j)
+            for i in range(len(ix)):  # For the specified layers
+                tmp = self.system[j].derivative(
+                    self.system[j].CONDUCTIVITYDERIVATIVE, ix[i] + 1)
+                # Store the necessary component
+                J[iSys, i] = -mod.par[ix[i]] * tmp.SZ[:]
+
+        if scale:
+            for j in range(self.nSystems):  # For each system
+                iSys = self._systemIndices(j)
+                for i in range(len(ix)):  # For the specified layers
+                    # Scale the sensitivity matix rows by the data weights if
+                    # required
+                    J[iSys, i] /= self._std[ISYS]
+
+        J = J[self.iActive, :]
+        return J
+
+
+    def Isend(self, dest, world, systems=None):
+        tmp = np.empty(7, dtype=np.float64)
+        tmp[:] = np.asarray([self.x, self.y, self.z, self.elevation, self.nSystems, self.lineNumber, self.fiducial])
+        myMPI.Isend(tmp, dest=dest, world=world)
+        if systems is None:
+            for i in range(self.nSystems):
+                world.isend(self.system[i].fileName, dest=dest)
+        self._data.Isend(dest, world)
+        self._std.Isend(dest, world)
+        self._predictedData.Isend(dest, world)
+        self.T.Isend(dest, world)
+        self.R.Isend(dest, world)
+
+
+
+    def Irecv(self, source, world, systems=None):
+
+        tmp = np.empty(7, dtype=np.float64)
+        tmp = myMPI.Irecv(source=source, world=world)
+
+        if systems is None:
+            nSystems = np.int32(tmp[4])
+
+            systems = []
+            for i in range(nSystems):
+                systems.append(world.irecv(source=source).wait())
+
+        s = StatArray(0)
+        d = s.Irecv(source, world)
+        s = s.Irecv(source, world)
+        p = s.Irecv(source, world)
+        c = CircularLoop()
+        T = c.Irecv(source, world)
+        R = c.Irecv(source, world)
+
+        return TdemDataPoint(tmp[0], tmp[1], tmp[2], tmp[3], data=d, std=s, predictedData=p, system=systems, T=T, R=R, lineNumber=tmp[5], fiducial=tmp[6])