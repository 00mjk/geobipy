--- conflicted
+++ resolved
@@ -80,23 +80,14 @@
             assert np.all(std > 0.0), ValueError("Cannot assign standard deviations that are <= 0.0.")
             self._std = StatArray.StatArray(std)
         else:
-<<<<<<< HEAD
-            self._std = StatArray.StatArray(np.ones([nPoints, self.nChannels]), "Standard Deviation", dataUnits, order='F')
-=======
             self._std = StatArray.StatArray(np.ones([nPoints, self.nChannels]), "Standard Deviation", dataUnits)
->>>>>>> a9fbe2c9
-
 
         # Create predicted data
         if not predictedData is None:
             assert np.allclose(np.shape(predictedData), dataShape), ValueError("predictedData must have shape {}".format(dataShape))
             self._predictedData = StatArray.StatArray(predictedData)
         else:
-<<<<<<< HEAD
-            self._predictedData = StatArray.StatArray([nPoints, self.nChannels], "Predicted Data", dataUnits, order='F')
-=======
             self._predictedData = StatArray.StatArray([nPoints, self.nChannels], "Predicted Data", dataUnits)
->>>>>>> a9fbe2c9
 
         # Assign the channel names
         if channelNames is None:
@@ -306,11 +297,7 @@
             return StatArray.StatArray(self._data[:, self._systemOffset[system] + channel], self._channelNames[self._systemOffset[system] + channel], self._data.units)
 
 
-<<<<<<< HEAD
     def datapoint(self, i):
-=======
-    def dataPoint(self, i):
->>>>>>> a9fbe2c9
         """Get the ith data point from the data set
 
         Parameters
