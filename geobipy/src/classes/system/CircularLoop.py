from copy import deepcopy
import numpy as np
from ...base import MPI as myMPI
from ...base.HDF.hdfWrite import writeNumpy
from .EmLoop import EmLoop

class CircularLoop(EmLoop):
    """Defines a circular loop for EM acquisition systems

    CircularLoop(orient, moment, x, y, z, pitch, roll, yaw, radius)

    Parameters
    ----------
    orient : str
        Orientation of the loop, 'x' or 'z'
    moment : int
        Moment of the loop
    x : float
        X location of the loop relative to an observation location
    y : float
        Y location of the loop relative to an observation location
    z : float
        Z location of the loop relative to an observation location
    pitch : float
        Pitch of the loop
    roll : float
        Roll of the loop
    yaw : float
        Yaw of the loop
    radius : float
        Radius of the loop

    """

    def __init__(self, orient="z", moment=1.0, x=0.0, y=0.0, z=0.0, pitch=0.0, roll=0.0, yaw=0.0, radius=1.0):
        """ Initialize a loop in an EM system """
        # Orientation of the loop dipole
        self._orient = orient
        # Dipole moment of the loop
<<<<<<< HEAD
        self._moment = np.int32(moment)
        self.data = np.hstack([x, y, z, pitch, roll, yaw])
        # Not sure yet
        self._x = self.data[0]
        # Not sure yet
        self._y = self.data[1]
        # Not sure yet
        self._z = self.data[2]
        # Pitch of the loop
        self._pitch = self.data[3]
        # Roll of the loop
        self._roll = self.data[4]
        # Yaw of the loop
        self._yaw = self.data[5]
=======
        self.moment = moment
        # Not sure yet
        self.x = x
        # Not sure yet
        self.y = y
        # Not sure yet
        self.z = z
        # Pitch of the loop
        self.pitch = pitch
        # Roll of the loop
        self.roll = roll
        # Yaw of the loop
        self.yaw = yaw
>>>>>>> b7b4e913
        # Radius of the loop
        self._radius = radius

    @property
    def area(self):
        return np.pi * self.radius * self.radius

    @property
    def moment(self):
        return self._moment

    @property
    def orient(self):
        return self._orient

    @property
    def pitch(self):
        return self._pitch

    @property
    def radius(self):
        return self._radius
    
    @property
    def roll(self):
        return self._roll

    @property
    def x(self):
        return self._x

    @property
    def y(self):
        return self._y

    @property
    def yaw(self):
        return self._yaw

    @property
    def z(self):
        return self._z   


    @property
    def orient(self):
        if self._orient == 0.0:
            return 'x'
        elif self._orient == 1.0:
            return 'y'
        else:
            return 'z'

    @orient.setter
    def orient(self, value):
        if isinstance(value, str):
            assert value in ['x', 'y', 'z'], ValueError("orientation must be 'x', 'y', or 'z'")
            if value == 'x':
                self._orient = 0.0
            elif value == 'y':
                self._orient = 1.0
            else:
                self._orient = 2.0
        else:
            assert value in [0, 0.0, 1, 1.0, 2, 2.0], ValueError("orientation must be 0, 1, or 2")
            self._orient = np.float64(value)

    
    def deepcopy(self):
        return deepcopy(self)


    def __deepcopy__(self, memo):
        return CircularLoop(self.orient, self.moment, self.x, self.y, self.z, self.pitch, self.roll, self.yaw, self.radius)


    def summary(self):
        """Print a summary"""
        print("EmLoop:")
        print("Orientation: :" + str(self.orient))
        print("Moment:      :" + str(self.moment))
        print("X:          :"  + str(self.x))
        print("Y:          :"  + str(self.y))
        print("Z:          :"  + str(self.z))
        print("Pitch:       :" + str(self.pitch))
        print("Roll:        :" + str(self.roll))
        print("Yaw:         :" + str(self.yaw))
        print("Radius:      :" + str(self.radius))

    def hdfName(self):
        """Create a reproducibility string that can be instantiated from a hdf file """
        return 'CircularLoop()'

    def createHdf(self, parent, myName, nRepeats=None, fillvalue=None):
        """ Create the hdf group metadata in file
        parent: HDF object to create a group inside
        myName: Name of the group
        """
        # create a new group inside h5obj
        grp = parent.create_group(myName)
        grp.attrs["repr"] = self.hdfName()

        if (not nRepeats is None):
            grp.create_dataset('data', [nRepeats, 9], dtype=np.float64, fillvalue=fillvalue)
        else:
            grp.create_dataset('data', [9], dtype=np.float64, fillvalue=fillvalue)


    def writeHdf(self, parent, myName, index=None):
        """ Write the StatArray to an HDF object
        parent: Upper hdf file or group
        myName: object hdf name. Assumes createHdf has already been called
        create: optionally create the data set as well before writing
        """
        data = np.asarray([self._orient, self.moment, self.x, self.y, self.z, self.pitch, self.roll, self.yaw, self.radius], dtype=np.float64)
        writeNumpy(data, parent, myName+'/data', index=index)

    def toHdf(self, parent, myName):

        # create a new group inside h5obj
        grp = parent.create_group(myName)
        grp.attrs["repr"] = self.hdfName()

        data = np.asarray([self._orient, self.moment, self.x, self.y, self.z, self.pitch, self.roll, self.yaw, self.radius], dtype=np.float64)
        grp.create_dataset('data', data = data)


    def fromHdf(self, h5grp, index=None):
        """ Reads in the object from a HDF file """

        if (index is None):
            try:
                d = np.squeeze(np.array(h5grp.get('data')))
            except:
                assert False, ValueError("HDF data was created as a larger array, specify the row index to read from")

            return CircularLoop(*d)
        else:
            d = np.array(h5grp.get('data')[index])
            return CircularLoop(*d)


    def Bcast(self, world, root=0):
        """Broadcast using MPI
        
        Parameters
        ----------
        world : mpi4py.MPI.COMM_WORLD
            An MPI communicator

        Returns
        -------
        out : CircularLoop
            A CircularLoop on each core
        
        """

        data = np.asarray([self._orient, self.moment, self.x, self.y, self.z, self.pitch, self.roll, self.yaw, self.radius], dtype=np.float64)
        tData = myMPI.Bcast(data, world, root=root)

        return CircularLoop(*tData)


    def Isend(self, dest, world):
        data = np.asarray([self._orient, self.moment, self.x, self.y, self.z, self.pitch, self.roll, self.yaw, self.radius], dtype=np.float64)
        myMPI.Isend(data, dest=dest, ndim=1, shape=(9, ), dtype=np.float64, world=world)


    def Irecv(self, source, world):
        data = myMPI.Irecv(source=source, ndim=1, shape=(9, ), dtype=np.float64, world=world)
        return CircularLoop(*data)


    def __str__(self):
        """ Define print(self) """
        return 'CircularLoop("{0}",{1},{2},{3},{4},{5},{6},{7},{8})'.format(
            self.orient, self.moment, 
            self.x,      self.y,    self.z, 
            self.pitch,  self.roll, self.yaw, self.radius)
















<|MERGE_RESOLUTION|>--- conflicted
+++ resolved
@@ -37,36 +37,19 @@
         # Orientation of the loop dipole
         self._orient = orient
         # Dipole moment of the loop
-<<<<<<< HEAD
-        self._moment = np.int32(moment)
-        self.data = np.hstack([x, y, z, pitch, roll, yaw])
+        self._moment = moment
         # Not sure yet
-        self._x = self.data[0]
+        self._x = x
         # Not sure yet
-        self._y = self.data[1]
+        self._y = y
         # Not sure yet
-        self._z = self.data[2]
+        self._z = z
         # Pitch of the loop
-        self._pitch = self.data[3]
+        self._pitch = pitch
         # Roll of the loop
-        self._roll = self.data[4]
+        self._roll = roll
         # Yaw of the loop
-        self._yaw = self.data[5]
-=======
-        self.moment = moment
-        # Not sure yet
-        self.x = x
-        # Not sure yet
-        self.y = y
-        # Not sure yet
-        self.z = z
-        # Pitch of the loop
-        self.pitch = pitch
-        # Roll of the loop
-        self.roll = roll
-        # Yaw of the loop
-        self.yaw = yaw
->>>>>>> b7b4e913
+        self._yaw = yaw
         # Radius of the loop
         self._radius = radius
 
